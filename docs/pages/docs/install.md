---
title: Installation
---

# {% $markdoc.frontmatter.title %}

## Homebrew

Install Nixpacks with [Homebrew](https://brew.sh/) (MacOS Only)

```sh
brew install railwayapp/tap/nixpacks
```

## Curl

Download Nixpacks from GH releases and install automatically

```sh
curl -sSL https://nixpacks.com/install.sh | bash
```

<<<<<<< HEAD
## PowerShell

Download Nixpacks from GH release and install automatically (with powershell)

```ps1
irm https://nixpacks.com/install.ps1 | iex
=======
## Debian (and derivatives like Ubuntu)

Nixpacks provides a `.deb` file provided in each [release](https://github.com/railwayapp/nixpacks/releases).

```sh
# Replace {VERSION} with the version that you want to install
curl -LO https://github.com/railwayapp/nixpacks/releases/download/v{VERSION}/nixpacks-v{VERSION}-amd64.deb
sudo dpkg -i nixpacks-v{VERSION}-amd64.deb
>>>>>>> 333ce56a
```

## Scoop

Install Nixpacks from Scoop using the [official bucket](https://github.com/ScoopInstaller/Main/blob/master/bucket/nixpacks.json) (Windows Only)

```powershell
scoop install nixpacks
```

## Source

Build and install from source using [Rust](https://www.rust-lang.org/tools/install).

> Nixpacks currently requires a [Rust](https://www.rust-lang.org/tools/install) version no lower than [1.57](https://blog.rust-lang.org/2021/12/02/Rust-1.57.0.html)

```sh
cargo install nixpacks
```<|MERGE_RESOLUTION|>--- conflicted
+++ resolved
@@ -20,15 +20,15 @@
 curl -sSL https://nixpacks.com/install.sh | bash
 ```
 
-<<<<<<< HEAD
 ## PowerShell
 
 Download Nixpacks from GH release and install automatically (with powershell)
 
 ```ps1
 irm https://nixpacks.com/install.ps1 | iex
-=======
 ## Debian (and derivatives like Ubuntu)
+
+## Debian (via `.deb`)
 
 Nixpacks provides a `.deb` file provided in each [release](https://github.com/railwayapp/nixpacks/releases).
 
@@ -36,7 +36,6 @@
 # Replace {VERSION} with the version that you want to install
 curl -LO https://github.com/railwayapp/nixpacks/releases/download/v{VERSION}/nixpacks-v{VERSION}-amd64.deb
 sudo dpkg -i nixpacks-v{VERSION}-amd64.deb
->>>>>>> 333ce56a
 ```
 
 ## Scoop
