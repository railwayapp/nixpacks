--- conflicted
+++ resolved
@@ -39,13 +39,8 @@
 base64 = "0.13.0"
 console = { default-features = false, version = "0.15.0" }
 box_drawing = "0.1.2"
-<<<<<<< HEAD
-textwrap = "0.15.0"
-cargo_toml = "0.11.5"
-=======
 textwrap = { default-features = false, version = "0.15.0" }
 cargo_toml = "0.11.5"
 
 [dev-dependencies]
-insta = {version = "1.16.0", features=["redactions"]}
->>>>>>> 1cb455d0
+insta = {version = "1.16.0", features=["redactions"]}