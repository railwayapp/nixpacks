use std::{
    collections::hash_map::DefaultHasher,
    env,
    hash::{Hash, Hasher},
    string::ToString,
};

use anyhow::Result;
use clap::{arg, Arg, Command};
use nixpacks::{
    create_docker_image, generate_build_plan,
    nixpacks::{
        builder::docker::DockerBuilderOptions, nix::pkg::Pkg, plan::config::GeneratePlanConfig,
    },
};

fn main() -> Result<()> {
    const VERSION: &str = env!("CARGO_PKG_VERSION");

    let matches = Command::new("nixpacks")
        .subcommand_required(true)
        .arg_required_else_help(true)
        .version(VERSION)
        .subcommand(
            Command::new("plan")
                .about("Generate a build plan for an app")
                .arg(arg!(<PATH> "App source")),
        )
        .subcommand(
            Command::new("build")
                .about("Create a docker image for an app")
                .arg(arg!(<PATH> "App source"))
                .arg(
                    Arg::new("name")
                        .long("name")
                        .short('n')
                        .help("Name for the built image")
                        .takes_value(true),
                )
                .arg(
                    Arg::new("out")
                        .long("out")
                        .short('o')
                        .help("Save output directory instead of building it with Docker")
                        .takes_value(true),
                )
                .arg(
                    Arg::new("dockerfile")
                        .long("dockerfile")
                        .help("Print the generated Dockerfile to stdout")
                        .hide(true),
                )
                .arg(
                    Arg::new("tag")
                        .long("tag")
                        .short('t')
                        .help("Additional tags to add to the output image")
                        .takes_value(true)
                        .multiple_values(true),
                )
                .arg(
                    Arg::new("label")
                        .long("label")
                        .short('l')
                        .help("Additional labels to add to the output image")
                        .takes_value(true)
                        .multiple_values(true),
                )
                .arg(
                    Arg::new("platform")
                        .long("platform")
                        .help("Set target platform for your output image")
                        .takes_value(true)
                        .multiple_values(true),
                )
                .arg(
                    Arg::new("cache-key")
                        .long("cache-key")
                        .help(
                            "Unique identifier to key cache by. Defaults to the current directory",
                        )
                        .takes_value(true),
                )
                .arg(
                    Arg::new("no-cache")
                        .long("no-cache")
                        .help("Disable building with the cache"),
                ),
        )
        .arg(
            Arg::new("install_cmd")
                .long("install-cmd")
                .short('i')
                .help("Specify the install command to use")
                .takes_value(true)
                .global(true),
        )
        .arg(
            Arg::new("build_cmd")
                .long("build-cmd")
                .short('b')
                .help("Specify the build command to use")
                .takes_value(true)
                .global(true),
        )
        .arg(
            Arg::new("start_cmd")
                .long("start-cmd")
                .short('s')
                .help("Specify the start command to use")
                .takes_value(true)
                .global(true),
        )
        .arg(
            Arg::new("pkgs")
                .long("pkgs")
                .short('p')
                .help("Provide additional nix packages to install in the environment")
                .takes_value(true)
                .multiple_values(true)
                .global(true),
        )
        .arg(
            Arg::new("apt")
                .long("apt")
                .help("Provide additional apt packages to install in the environment")
                .takes_value(true)
                .multiple_values(true)
                .global(true),
        )
        .arg(
            Arg::new("libs")
                .long("libs")
                .help("Provide additional nix libraries to install in the environment")
                .takes_value(true)
                .multiple_values(true)
                .global(true),
        )
        .arg(
            Arg::new("pin")
                .long("pin")
                .help("Pin the nixpkgs")
                .takes_value(false)
                .global(true),
        )
        .arg(
            Arg::new("env")
                .long("env")
                .help("Provide environment variables to your build")
                .takes_value(true)
                .multiple_values(true)
                .global(true),
        )
        .get_matches();

    let install_cmd = matches.value_of("install_cmd").map(|s| vec![s.to_string()]);
    let build_cmd = matches.value_of("build_cmd").map(|s| vec![s.to_string()]);
    let start_cmd = matches.value_of("start_cmd").map(ToString::to_string);
    let pkgs = match matches.values_of("pkgs") {
        Some(values) => values.map(Pkg::new).collect::<Vec<_>>(),
        None => Vec::new(),
    };
    let libs = match matches.values_of("libs") {
        Some(values) => values.map(String::from).collect::<Vec<String>>(),
        None => Vec::new(),
    };
    let apt_pkgs = match matches.values_of("apt") {
        Some(values) => values.map(String::from).collect::<Vec<String>>(),
        None => Vec::new(),
    };

    let pin_pkgs = matches.is_present("pin");

    let envs: Vec<_> = match matches.values_of("env") {
        Some(envs) => envs.collect(),
        None => Vec::new(),
    };

<<<<<<< HEAD
    let plan_options = &GeneratePlanConfig {
=======
    let plan_path = matches.value_of("plan").map(ToString::to_string);

    let plan_options = &GeneratePlanOptions {
>>>>>>> 68cfbf4b
        custom_install_cmd: install_cmd,
        custom_start_cmd: start_cmd,
        custom_build_cmd: build_cmd,
        custom_pkgs: pkgs,
        custom_libs: libs,
        custom_apt_pkgs: apt_pkgs,
        pin_pkgs,
        ..Default::default()
    };

    match &matches.subcommand() {
        Some(("plan", matches)) => {
            let path = matches.value_of("PATH").expect("required");

            let plan = generate_build_plan(path, envs, plan_options)?;
            let json = serde_json::to_string_pretty(&plan)?;
            println!("{}", json);
        }
        Some(("build", matches)) => {
            let path = matches.value_of("PATH").expect("required");
            let name = matches.value_of("name").map(ToString::to_string);
            let out_dir = matches.value_of("out").map(ToString::to_string);
            let mut cache_key = matches.value_of("cache-key").map(ToString::to_string);
            let no_cache = matches.is_present("no-cache");

            // Default to absolute `path` of the source that is being built as the cache-key if not disabled
            if !no_cache && cache_key.is_none() {
                cache_key = get_default_cache_key(path)?;
            }

            let print_dockerfile = matches.is_present("dockerfile");

            let tags = matches
                .values_of("tag")
                .map(|values| values.map(ToString::to_string).collect::<Vec<_>>())
                .unwrap_or_default();

            let labels = matches
                .values_of("label")
                .map(|values| values.map(ToString::to_string).collect::<Vec<_>>())
                .unwrap_or_default();
            let platform = matches
                .values_of("platform")
                .map(|values| values.map(ToString::to_string).collect::<Vec<_>>())
                .unwrap_or_default();

            let build_options = &DockerBuilderOptions {
                name,
                tags,
                labels,
                out_dir,
                quiet: false,
                cache_key,
                no_cache,
                platform,
                print_dockerfile,
            };

            create_docker_image(path, envs, plan_options, build_options)?;
        }
        _ => eprintln!("Invalid command"),
    }

    Ok(())
}

fn get_default_cache_key(path: &str) -> Result<Option<String>> {
    let current_dir = env::current_dir()?;
    let source = current_dir.join(path).canonicalize();
    if let Ok(source) = source {
        let source_str = source.to_string_lossy().to_string();
        let mut hasher = DefaultHasher::new();
        source_str.hash(&mut hasher);

        let encoded_source = base64::encode(hasher.finish().to_be_bytes())
            .replace(|c: char| !c.is_alphanumeric(), "");

        Ok(Some(encoded_source))
    } else {
        Ok(None)
    }
}<|MERGE_RESOLUTION|>--- conflicted
+++ resolved
@@ -176,13 +176,7 @@
         None => Vec::new(),
     };
 
-<<<<<<< HEAD
     let plan_options = &GeneratePlanConfig {
-=======
-    let plan_path = matches.value_of("plan").map(ToString::to_string);
-
-    let plan_options = &GeneratePlanOptions {
->>>>>>> 68cfbf4b
         custom_install_cmd: install_cmd,
         custom_start_cmd: start_cmd,
         custom_build_cmd: build_cmd,
