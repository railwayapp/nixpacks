--- conflicted
+++ resolved
@@ -127,6 +127,11 @@
                     Arg::new("cache-from")
                         .long("cache-from")
                         .help("Image to consider as cache sources"),
+                )
+                .arg(
+                    Arg::new("no-error-without-start")
+                        .long("no-error-without-start")
+                        .help("Do not error when no start command can be found"),
                 ),
         )
         .arg(
@@ -187,16 +192,10 @@
                 .global(true),
         )
         .arg(
-<<<<<<< HEAD
             Arg::new("config")
                 .short('c')
                 .help("Path to config file")
                 .takes_value(true)
-=======
-            Arg::new("no-error-without-start")
-                .long("no-error-without-start")
-                .help("Do not error when no start command can be found")
->>>>>>> 09114a2f
                 .global(true),
         )
         .get_matches();
@@ -223,7 +222,6 @@
     };
     let no_error_without_start = matches.is_present("no-error-without-start");
 
-<<<<<<< HEAD
     // CLI build plan
     let mut cli_plan = BuildPlan::default();
     if !pkgs.is_empty() || !libs.is_empty() || !apt_pkgs.is_empty() {
@@ -251,18 +249,6 @@
     let options = GeneratePlanOptions {
         plan: Some(cli_plan),
         config_file,
-=======
-    let plan_options = &GeneratePlanConfig {
-        custom_install_cmd: install_cmd,
-        custom_start_cmd: start_cmd,
-        custom_build_cmd: build_cmd,
-        custom_pkgs: pkgs,
-        custom_libs: libs,
-        custom_apt_pkgs: apt_pkgs,
-        pin_pkgs,
-        no_error_without_start,
-        ..Default::default()
->>>>>>> 09114a2f
     };
 
     match &matches.subcommand() {
@@ -325,7 +311,7 @@
                 cache_from,
             };
 
-            create_docker_image(path, envs, &options, build_options)?;
+            create_docker_image(path, envs, &options, build_options, no_error_without_start)?;
         }
         _ => eprintln!("Invalid command"),
     }
