use anyhow::{Context, Result};
<<<<<<< HEAD
use std::{
    fs::{self},
    path::PathBuf,
};
=======
use serde::de::DeserializeOwned;
use std::{env, fs, path::PathBuf};
>>>>>>> 5f0fe3af

#[derive(Debug, Clone)]
pub struct App {
    pub source: PathBuf,
    pub paths: Vec<PathBuf>,
}

impl App {
    pub fn new(path: &str) -> Result<App> {
        let current_dir = env::current_dir()?;
        let source = current_dir
            .join(path)
            .canonicalize()
            .context("Failed to read app source directory")?;

        let dir = fs::read_dir(source.clone()).context("Failed to read app source directory")?;
        let paths: Vec<PathBuf> = dir.map(|path| path.unwrap().path()).collect();

        Ok(App { source, paths })
    }

    pub fn includes_file(&self, name: &str) -> bool {
        for path in &self.paths {
            if path.file_name().unwrap() == name {
                return true;
            }
        }

        false
    }

    pub fn read_file(&self, name: &str) -> Result<String> {
        let name = self.source.join(name);
        let contents = fs::read_to_string(name)?;
        Ok(contents)
    }
<<<<<<< HEAD
=======

    pub fn read_json<T>(&self, name: &str) -> Result<T>
    where
        T: DeserializeOwned,
    {
        let contents = self.read_file(name)?;
        let value: T = serde_json::from_str(contents.as_str())?;
        Ok(value)
    }
}

#[cfg(test)]
mod tests {
    use std::collections::HashMap;

    use super::*;
    use serde::{Deserialize, Serialize};
    use serde_json::{Map, Value};

    #[derive(Serialize, Deserialize)]
    struct TestPackageJson {
        name: String,
        scripts: HashMap<String, String>,
    }

    #[test]
    fn test_creates_app() -> Result<()> {
        let app = App::new("./tests/fixtures/npm")?;
        assert_eq!(app.paths.len(), 4);
        Ok(())
    }

    #[test]
    fn test_read_file() -> Result<()> {
        let app = App::new("./tests/fixtures/npm")?;
        assert_eq!(
            app.read_file("index.ts")?.trim_end(),
            "console.log(\"Hello from NPM\");"
        );
        Ok(())
    }

    #[test]
    fn test_read_json_file() -> Result<()> {
        let app = App::new("./tests/fixtures/npm")?;
        let value: Map<String, Value> = app.read_json("package.json")?;
        assert!(value.get("name").is_some());
        assert_eq!(value.get("name").unwrap(), "npm");
        Ok(())
    }

    #[test]
    fn test_read_structured_json_file() -> Result<()> {
        let app = App::new("./tests/fixtures/npm")?;
        let value: TestPackageJson = app.read_json("package.json")?;
        assert_eq!(value.name, "npm");
        assert_eq!(value.scripts.get("build").unwrap(), "tsc -p tsconfig.json");
        Ok(())
    }
>>>>>>> 5f0fe3af
}<|MERGE_RESOLUTION|>--- conflicted
+++ resolved
@@ -1,13 +1,6 @@
 use anyhow::{Context, Result};
-<<<<<<< HEAD
-use std::{
-    fs::{self},
-    path::PathBuf,
-};
-=======
 use serde::de::DeserializeOwned;
 use std::{env, fs, path::PathBuf};
->>>>>>> 5f0fe3af
 
 #[derive(Debug, Clone)]
 pub struct App {
@@ -44,8 +37,6 @@
         let contents = fs::read_to_string(name)?;
         Ok(contents)
     }
-<<<<<<< HEAD
-=======
 
     pub fn read_json<T>(&self, name: &str) -> Result<T>
     where
@@ -105,5 +96,4 @@
         assert_eq!(value.scripts.get("build").unwrap(), "tsc -p tsconfig.json");
         Ok(())
     }
->>>>>>> 5f0fe3af
 }