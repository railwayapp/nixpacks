use crate::nixpacks::{
    app::App,
    builder::{
        docker::{DockerBuilder, DockerBuilderOptions},
        Builder,
    },
    environment::Environment,
    logger::Logger,
    nix::pkg::Pkg,
    plan::{
        generator::{GeneratePlanOptions, NixpacksBuildPlanGenerator},
        BuildPlan, PlanGenerator,
    },
};
use anyhow::Result;
use providers::{
    crystal::CrystalProvider, csharp::CSharpProvider, dart::DartProvider, deno::DenoProvider,
    fsharp::FSharpProvider, go::GolangProvider, haskell::HaskellStackProvider, java::JavaProvider,
<<<<<<< HEAD
    node::NodeProvider, python::PythonProvider, rust::RustProvider, staticfile::StaticfileProvider,
    swift::SwiftProvider, zig::ZigProvider, Provider,
=======
    node::NodeProvider, php::PhpProvider, python::PythonProvider, ruby::RubyProvider,
    rust::RustProvider, staticfile::StaticfileProvider, swift::SwiftProvider, Provider,
>>>>>>> 59ba5914
};

mod chain;
#[macro_use]
pub mod nixpacks;
pub mod providers;

pub fn get_providers() -> Vec<&'static dyn Provider> {
    vec![
        &CrystalProvider {},
        &CSharpProvider {},
        &DartProvider {},
        &DenoProvider {},
        &FSharpProvider {},
        &GolangProvider {},
        &HaskellStackProvider {},
        &JavaProvider {},
        &PhpProvider {},
        &RubyProvider {},
        &NodeProvider {},
        &PythonProvider {},
        &RustProvider {},
        &StaticfileProvider {},
        &SwiftProvider {},
<<<<<<< HEAD
        &DartProvider {},
        &JavaProvider {},
        &ZigProvider {},
=======
>>>>>>> 59ba5914
    ]
}

pub fn generate_build_plan(
    path: &str,
    envs: Vec<&str>,
    plan_options: &GeneratePlanOptions,
) -> Result<BuildPlan> {
    let app = App::new(path)?;
    let environment = Environment::from_envs(envs)?;

    let mut generator = NixpacksBuildPlanGenerator::new(get_providers(), plan_options.to_owned());
    let plan = generator.generate_plan(&app, &environment)?;

    Ok(plan)
}

pub fn create_docker_image(
    path: &str,
    envs: Vec<&str>,
    plan_options: &GeneratePlanOptions,
    build_options: &DockerBuilderOptions,
) -> Result<()> {
    let app = App::new(path)?;
    let environment = Environment::from_envs(envs)?;

    let mut generator = NixpacksBuildPlanGenerator::new(get_providers(), plan_options.to_owned());
    let plan = generator.generate_plan(&app, &environment)?;

    let logger = Logger::new();
    let builder = DockerBuilder::new(logger, build_options.to_owned());
    builder.create_image(app.source.to_str().unwrap(), &plan)?;

    Ok(())
}<|MERGE_RESOLUTION|>--- conflicted
+++ resolved
@@ -16,13 +16,9 @@
 use providers::{
     crystal::CrystalProvider, csharp::CSharpProvider, dart::DartProvider, deno::DenoProvider,
     fsharp::FSharpProvider, go::GolangProvider, haskell::HaskellStackProvider, java::JavaProvider,
-<<<<<<< HEAD
-    node::NodeProvider, python::PythonProvider, rust::RustProvider, staticfile::StaticfileProvider,
-    swift::SwiftProvider, zig::ZigProvider, Provider,
-=======
     node::NodeProvider, php::PhpProvider, python::PythonProvider, ruby::RubyProvider,
-    rust::RustProvider, staticfile::StaticfileProvider, swift::SwiftProvider, Provider,
->>>>>>> 59ba5914
+    rust::RustProvider, staticfile::StaticfileProvider, swift::SwiftProvider, zig::ZigProvider,
+    Provider,
 };
 
 mod chain;
@@ -47,12 +43,7 @@
         &RustProvider {},
         &StaticfileProvider {},
         &SwiftProvider {},
-<<<<<<< HEAD
-        &DartProvider {},
-        &JavaProvider {},
         &ZigProvider {},
-=======
->>>>>>> 59ba5914
     ]
 }
 
