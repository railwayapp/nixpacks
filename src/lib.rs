--- conflicted
+++ resolved
@@ -16,13 +16,8 @@
 use providers::{
     crystal::CrystalProvider, csharp::CSharpProvider, dart::DartProvider, deno::DenoProvider,
     fsharp::FSharpProvider, go::GolangProvider, haskell::HaskellStackProvider, java::JavaProvider,
-<<<<<<< HEAD
     node::NodeProvider, python::PythonProvider, ruby::RubyProvider, rust::RustProvider,
-    staticfile::StaticfileProvider, Provider,
-=======
-    node::NodeProvider, python::PythonProvider, rust::RustProvider, staticfile::StaticfileProvider,
-    swift::SwiftProvider, Provider,
->>>>>>> 2a32846a
+    staticfile::StaticfileProvider, swift::SwiftProvider, Provider,
 };
 
 mod chain;
@@ -44,12 +39,7 @@
         &PythonProvider {},
         &RustProvider {},
         &StaticfileProvider {},
-<<<<<<< HEAD
-=======
         &SwiftProvider {},
-        &DartProvider {},
-        &JavaProvider {},
->>>>>>> 2a32846a
     ]
 }
 
