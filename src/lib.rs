use crate::nixpacks::{
    app::App,
    builder::{
        docker::{DockerBuilder, DockerBuilderOptions},
        Builder,
    },
    environment::Environment,
    logger::Logger,
    nix::pkg::Pkg,
    plan::{
        generator::{GeneratePlanOptions, NixpacksBuildPlanGenerator},
        BuildPlan, PlanGenerator,
    },
};
use anyhow::Result;
use providers::{
    crystal::CrystalProvider, csharp::CSharpProvider, dart::DartProvider, deno::DenoProvider,
<<<<<<< HEAD
    go::GolangProvider, haskell::HaskellStackProvider, java::JavaProvider, node::NodeProvider,
    python::PythonProvider, rust::RustProvider, staticfile::StaticfileProvider,
    swift::SwiftProvider, Provider,
=======
    fsharp::FSharpProvider, go::GolangProvider, haskell::HaskellStackProvider, java::JavaProvider,
    node::NodeProvider, python::PythonProvider, rust::RustProvider, staticfile::StaticfileProvider,
    Provider,
>>>>>>> 35079dd4
};

mod chain;
pub mod nixpacks;
pub mod providers;

pub fn get_providers() -> Vec<&'static dyn Provider> {
    vec![
        &GolangProvider {},
        &DenoProvider {},
        &NodeProvider {},
        &RustProvider {},
        &PythonProvider {},
        &HaskellStackProvider {},
        &CSharpProvider {},
        &FSharpProvider {},
        &CrystalProvider {},
        &StaticfileProvider {},
        &SwiftProvider {},
        &DartProvider {},
        &JavaProvider {},
    ]
}

pub fn generate_build_plan(
    path: &str,
    envs: Vec<&str>,
    plan_options: &GeneratePlanOptions,
) -> Result<BuildPlan> {
    let app = App::new(path)?;
    let environment = Environment::from_envs(envs)?;

    let mut generator = NixpacksBuildPlanGenerator::new(get_providers(), plan_options.to_owned());
    let plan = generator.generate_plan(&app, &environment)?;

    Ok(plan)
}

pub fn create_docker_image(
    path: &str,
    envs: Vec<&str>,
    plan_options: &GeneratePlanOptions,
    build_options: &DockerBuilderOptions,
) -> Result<()> {
    let app = App::new(path)?;
    let environment = Environment::from_envs(envs)?;

    let mut generator = NixpacksBuildPlanGenerator::new(get_providers(), plan_options.to_owned());
    let plan = generator.generate_plan(&app, &environment)?;

    let logger = Logger::new();
    let builder = DockerBuilder::new(logger, build_options.to_owned());
    builder.create_image(app.source.to_str().unwrap(), &plan)?;

    Ok(())
}<|MERGE_RESOLUTION|>--- conflicted
+++ resolved
@@ -15,15 +15,9 @@
 use anyhow::Result;
 use providers::{
     crystal::CrystalProvider, csharp::CSharpProvider, dart::DartProvider, deno::DenoProvider,
-<<<<<<< HEAD
-    go::GolangProvider, haskell::HaskellStackProvider, java::JavaProvider, node::NodeProvider,
-    python::PythonProvider, rust::RustProvider, staticfile::StaticfileProvider,
-    swift::SwiftProvider, Provider,
-=======
     fsharp::FSharpProvider, go::GolangProvider, haskell::HaskellStackProvider, java::JavaProvider,
     node::NodeProvider, python::PythonProvider, rust::RustProvider, staticfile::StaticfileProvider,
-    Provider,
->>>>>>> 35079dd4
+    swift::SwiftProvider, Provider,
 };
 
 mod chain;
