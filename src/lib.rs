use crate::nixpacks::{
    app::App,
    builder::{
        docker::{DockerBuilder, DockerBuilderOptions},
        Builder,
    },
    environment::Environment,
    logger::Logger,
    nix::pkg::Pkg,
    plan::{
        generator::{GeneratePlanOptions, NixpacksBuildPlanGenerator},
        BuildPlan, PlanGenerator,
    },
};
use anyhow::Result;
use providers::{
    crystal::CrystalProvider, csharp::CSharpProvider, dart::DartProvider, deno::DenoProvider,
<<<<<<< HEAD
    go::GolangProvider, haskell::HaskellStackProvider, java::JavaProvider, node::NodeProvider,
    python::PythonProvider, ruby::RubyProvider, rust::RustProvider, staticfile::StaticfileProvider,
=======
    fsharp::FSharpProvider, go::GolangProvider, haskell::HaskellStackProvider, java::JavaProvider,
    node::NodeProvider, python::PythonProvider, rust::RustProvider, staticfile::StaticfileProvider,
>>>>>>> 7620974d
    Provider,
};

mod chain;
pub mod nixpacks;
pub mod providers;

pub fn get_providers() -> Vec<&'static dyn Provider> {
    vec![
        &CrystalProvider {},
        &CSharpProvider {},
        &DartProvider {},
        &DenoProvider {},
        &GolangProvider {},
        &HaskellStackProvider {},
        &JavaProvider {},
        &RubyProvider {},
        &NodeProvider {},
        &PythonProvider {},
<<<<<<< HEAD
        &RustProvider {},
=======
        &HaskellStackProvider {},
        &CSharpProvider {},
        &FSharpProvider {},
        &CrystalProvider {},
>>>>>>> 7620974d
        &StaticfileProvider {},
    ]
}

pub fn generate_build_plan(
    path: &str,
    envs: Vec<&str>,
    plan_options: &GeneratePlanOptions,
) -> Result<BuildPlan> {
    let app = App::new(path)?;
    let environment = Environment::from_envs(envs)?;

    let mut generator = NixpacksBuildPlanGenerator::new(get_providers(), plan_options.to_owned());
    let plan = generator.generate_plan(&app, &environment)?;

    Ok(plan)
}

pub fn create_docker_image(
    path: &str,
    envs: Vec<&str>,
    plan_options: &GeneratePlanOptions,
    build_options: &DockerBuilderOptions,
) -> Result<()> {
    let app = App::new(path)?;
    let environment = Environment::from_envs(envs)?;

    let mut generator = NixpacksBuildPlanGenerator::new(get_providers(), plan_options.to_owned());
    let plan = generator.generate_plan(&app, &environment)?;

    let logger = Logger::new();
    let builder = DockerBuilder::new(logger, build_options.to_owned());
    builder.create_image(app.source.to_str().unwrap(), &plan)?;

    Ok(())
}<|MERGE_RESOLUTION|>--- conflicted
+++ resolved
@@ -15,14 +15,9 @@
 use anyhow::Result;
 use providers::{
     crystal::CrystalProvider, csharp::CSharpProvider, dart::DartProvider, deno::DenoProvider,
-<<<<<<< HEAD
-    go::GolangProvider, haskell::HaskellStackProvider, java::JavaProvider, node::NodeProvider,
-    python::PythonProvider, ruby::RubyProvider, rust::RustProvider, staticfile::StaticfileProvider,
-=======
     fsharp::FSharpProvider, go::GolangProvider, haskell::HaskellStackProvider, java::JavaProvider,
-    node::NodeProvider, python::PythonProvider, rust::RustProvider, staticfile::StaticfileProvider,
->>>>>>> 7620974d
-    Provider,
+    node::NodeProvider, python::PythonProvider, ruby::RubyProvider, rust::RustProvider,
+    staticfile::StaticfileProvider, Provider,
 };
 
 mod chain;
@@ -35,20 +30,14 @@
         &CSharpProvider {},
         &DartProvider {},
         &DenoProvider {},
+        &FSharpProvider {},
         &GolangProvider {},
         &HaskellStackProvider {},
         &JavaProvider {},
         &RubyProvider {},
         &NodeProvider {},
         &PythonProvider {},
-<<<<<<< HEAD
         &RustProvider {},
-=======
-        &HaskellStackProvider {},
-        &CSharpProvider {},
-        &FSharpProvider {},
-        &CrystalProvider {},
->>>>>>> 7620974d
         &StaticfileProvider {},
     ]
 }
