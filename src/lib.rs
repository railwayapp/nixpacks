use crate::nixpacks::{
    app::App,
    builder::{
        docker::{DockerBuilder, DockerBuilderOptions},
        Builder,
    },
    environment::Environment,
    logger::Logger,
    nix::pkg::Pkg,
    plan::{
        generator::{GeneratePlanOptions, NixpacksBuildPlanGenerator},
        BuildPlan, PlanGenerator,
    },
};
use anyhow::Result;
use providers::{
<<<<<<< HEAD
    crystal::CrystalProvider, csharp::CSharpProvider, dart::DartProvider, deno::DenoProvider,
    go::GolangProvider, haskell::HaskellStackProvider, node::NodeProvider, python::PythonProvider,
=======
    crystal::CrystalProvider, csharp::CSharpProvider, deno::DenoProvider, go::GolangProvider,
    haskell::HaskellStackProvider, java::JavaProvider, node::NodeProvider, python::PythonProvider,
>>>>>>> 047e3238
    rust::RustProvider, staticfile::StaticfileProvider, Provider,
};

mod chain;
pub mod nixpacks;
pub mod providers;

pub fn get_providers() -> Vec<&'static dyn Provider> {
    vec![
        &GolangProvider {},
        &DenoProvider {},
        &NodeProvider {},
        &RustProvider {},
        &PythonProvider {},
        &HaskellStackProvider {},
        &CSharpProvider {},
        &CrystalProvider {},
        &StaticfileProvider {},
<<<<<<< HEAD
        &DartProvider {},
=======
        &JavaProvider {},
>>>>>>> 047e3238
    ]
}

pub fn generate_build_plan(
    path: &str,
    envs: Vec<&str>,
    plan_options: &GeneratePlanOptions,
) -> Result<BuildPlan> {
    let app = App::new(path)?;
    let environment = Environment::from_envs(envs)?;

    let mut generator = NixpacksBuildPlanGenerator::new(get_providers(), plan_options.to_owned());
    let plan = generator.generate_plan(&app, &environment)?;

    Ok(plan)
}

pub fn create_docker_image(
    path: &str,
    envs: Vec<&str>,
    plan_options: &GeneratePlanOptions,
    build_options: &DockerBuilderOptions,
) -> Result<()> {
    let app = App::new(path)?;
    let environment = Environment::from_envs(envs)?;

    let mut generator = NixpacksBuildPlanGenerator::new(get_providers(), plan_options.to_owned());
    let plan = generator.generate_plan(&app, &environment)?;

    let logger = Logger::new();
    let builder = DockerBuilder::new(logger, build_options.to_owned());
    builder.create_image(app.source.to_str().unwrap(), &plan)?;

    Ok(())
}<|MERGE_RESOLUTION|>--- conflicted
+++ resolved
@@ -14,13 +14,8 @@
 };
 use anyhow::Result;
 use providers::{
-<<<<<<< HEAD
-    crystal::CrystalProvider, csharp::CSharpProvider, dart::DartProvider, deno::DenoProvider,
-    go::GolangProvider, haskell::HaskellStackProvider, node::NodeProvider, python::PythonProvider,
-=======
-    crystal::CrystalProvider, csharp::CSharpProvider, deno::DenoProvider, go::GolangProvider,
+    crystal::CrystalProvider, csharp::CSharpProvider, dart::DartProvider, deno::DenoProvider, go::GolangProvider,
     haskell::HaskellStackProvider, java::JavaProvider, node::NodeProvider, python::PythonProvider,
->>>>>>> 047e3238
     rust::RustProvider, staticfile::StaticfileProvider, Provider,
 };
 
@@ -39,11 +34,8 @@
         &CSharpProvider {},
         &CrystalProvider {},
         &StaticfileProvider {},
-<<<<<<< HEAD
         &DartProvider {},
-=======
         &JavaProvider {},
->>>>>>> 047e3238
     ]
 }
 
