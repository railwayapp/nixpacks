#![warn(clippy::pedantic)]
#![allow(
    // Allowed as they are too pedantic.
    clippy::cast_possible_truncation,
    clippy::unreadable_literal,
    clippy::cast_possible_wrap,
    clippy::wildcard_imports,
    clippy::cast_sign_loss,
    clippy::cast_precision_loss,
    clippy::too_many_lines,
    clippy::doc_markdown,
    clippy::cast_lossless,
    clippy::unused_self,
    clippy::module_name_repetitions,
    clippy::must_use_candidate,
    // TODO: Remove when everything is documented.
    clippy::missing_errors_doc,
    clippy::missing_panics_doc,
)]

use crate::nixpacks::{
    app::App,
    builder::{
        docker::{docker_image_builder::DockerImageBuilder, DockerBuilderOptions},
        ImageBuilder,
    },
    environment::Environment,
    logger::Logger,
    nix::pkg::Pkg,
    plan::{generator::NixpacksBuildPlanGenerator, BuildPlan, PlanGenerator},
};
<<<<<<< HEAD
use anyhow::Result;
use nixpacks::plan::generator::GeneratePlanOptions;
=======
use anyhow::{bail, Result};
>>>>>>> 09114a2f
use providers::{
    clojure::ClojureProvider, crystal::CrystalProvider, csharp::CSharpProvider, dart::DartProvider,
    deno::DenoProvider, elixir::ElixirProvider, fsharp::FSharpProvider, go::GolangProvider,
    haskell::HaskellStackProvider, java::JavaProvider, node::NodeProvider, php::PhpProvider,
    python::PythonProvider, ruby::RubyProvider, rust::RustProvider, staticfile::StaticfileProvider,
    swift::SwiftProvider, zig::ZigProvider, Provider,
};

mod chain;
#[macro_use]
pub mod nixpacks;
pub mod providers;

pub fn get_providers() -> &'static [&'static dyn Provider] {
    &[
        &CrystalProvider {},
        &CSharpProvider {},
        &DartProvider {},
        &ElixirProvider {},
        &DenoProvider {},
        &FSharpProvider {},
        &ClojureProvider {},
        &GolangProvider {},
        &HaskellStackProvider {},
        &JavaProvider {},
        &PhpProvider {},
        &RubyProvider {},
        &NodeProvider {},
        &PythonProvider {},
        &RustProvider {},
        &SwiftProvider {},
        &StaticfileProvider {},
        &ZigProvider {},
    ]
}

pub fn generate_build_plan(
    path: &str,
    envs: Vec<&str>,
    options: &GeneratePlanOptions,
) -> Result<BuildPlan> {
    let app = App::new(path)?;
    let environment = Environment::from_envs(envs)?;

    let mut generator = NixpacksBuildPlanGenerator::new(get_providers(), options.clone());
    let plan = generator.generate_plan(&app, &environment)?;

    if let Some(ref phase) = plan.start_phase {
        if phase.cmd.is_none() && !plan_options.no_error_without_start {
            bail!("No start command could be found")
        }
    }

    Ok(plan)
}

pub fn create_docker_image(
    path: &str,
    envs: Vec<&str>,
    plan_options: &GeneratePlanOptions,
    build_options: &DockerBuilderOptions,
) -> Result<()> {
    let app = App::new(path)?;
    let environment = Environment::from_envs(envs)?;

    let mut generator = NixpacksBuildPlanGenerator::new(get_providers(), plan_options.clone());
    let plan = generator.generate_plan(&app, &environment)?;

    let logger = Logger::new();
    let builder = DockerImageBuilder::new(logger, build_options.clone());
    builder.create_image(app.source.to_str().unwrap(), &plan, &environment)?;

    Ok(())
}<|MERGE_RESOLUTION|>--- conflicted
+++ resolved
@@ -29,12 +29,8 @@
     nix::pkg::Pkg,
     plan::{generator::NixpacksBuildPlanGenerator, BuildPlan, PlanGenerator},
 };
-<<<<<<< HEAD
-use anyhow::Result;
+use anyhow::{bail, Result};
 use nixpacks::plan::generator::GeneratePlanOptions;
-=======
-use anyhow::{bail, Result};
->>>>>>> 09114a2f
 use providers::{
     clojure::ClojureProvider, crystal::CrystalProvider, csharp::CSharpProvider, dart::DartProvider,
     deno::DenoProvider, elixir::ElixirProvider, fsharp::FSharpProvider, go::GolangProvider,
@@ -82,12 +78,6 @@
     let mut generator = NixpacksBuildPlanGenerator::new(get_providers(), options.clone());
     let plan = generator.generate_plan(&app, &environment)?;
 
-    if let Some(ref phase) = plan.start_phase {
-        if phase.cmd.is_none() && !plan_options.no_error_without_start {
-            bail!("No start command could be found")
-        }
-    }
-
     Ok(plan)
 }
 
@@ -96,6 +86,7 @@
     envs: Vec<&str>,
     plan_options: &GeneratePlanOptions,
     build_options: &DockerBuilderOptions,
+    no_error_without_start: bool,
 ) -> Result<()> {
     let app = App::new(path)?;
     let environment = Environment::from_envs(envs)?;
@@ -103,6 +94,12 @@
     let mut generator = NixpacksBuildPlanGenerator::new(get_providers(), plan_options.clone());
     let plan = generator.generate_plan(&app, &environment)?;
 
+    if let Some(ref phase) = plan.start_phase {
+        if phase.cmd.is_none() && !no_error_without_start {
+            bail!("No start command could be found")
+        }
+    }
+
     let logger = Logger::new();
     let builder = DockerImageBuilder::new(logger, build_options.clone());
     builder.create_image(app.source.to_str().unwrap(), &plan, &environment)?;
