--- conflicted
+++ resolved
@@ -94,11 +94,7 @@
     let plan = generator.generate_plan(&app, &environment)?;
 
     let logger = Logger::new();
-<<<<<<< HEAD
-    let builder = DockerImageBuilder::new(logger, build_options.to_owned());
-=======
-    let builder = DockerBuilder::new(logger, build_options.clone());
->>>>>>> 68cfbf4b
+    let builder = DockerImageBuilder::new(logger, build_options.clone());
     builder.create_image(app.source.to_str().unwrap(), &plan, &environment)?;
 
     Ok(())
