--- conflicted
+++ resolved
@@ -6,12 +6,7 @@
         AppBuilderOptions,
     },
     providers::{
-<<<<<<< HEAD
-        go::GolangProvider, npm::NpmProvider, rust::RustProvider, yarn::YarnProvider, Pkg, python::PythonProvider,
-=======
-        deno::DenoProvider, go::GolangProvider, npm::NpmProvider, rust::RustProvider,
-        yarn::YarnProvider,
->>>>>>> 603c56ec
+        go::GolangProvider, npm::NpmProvider, rust::RustProvider, yarn::YarnProvider, python::PythonProvider, deno::DenoProvider
     },
 };
 use anyhow::{bail, Result};
@@ -28,11 +23,8 @@
         &NpmProvider {},
         &GolangProvider {},
         &RustProvider {},
-<<<<<<< HEAD
         &PythonProvider {},
-=======
         &DenoProvider {},
->>>>>>> 603c56ec
     ]
 }
 
