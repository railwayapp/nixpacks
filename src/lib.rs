--- conflicted
+++ resolved
@@ -6,11 +6,7 @@
         AppBuilderOptions,
     },
     providers::{
-<<<<<<< HEAD
-        csharp::CSharpProvider, deno::DenoProvider, go::GolangProvider,
-=======
-        crystal::CrystalProvider, deno::DenoProvider, go::GolangProvider,
->>>>>>> 3c7fbc19
+        crystal::CrystalProvider, csharp::CSharpProvider, deno::DenoProvider, go::GolangProvider,
         haskell::HaskellStackProvider, node::NodeProvider, python::PythonProvider,
         rust::RustProvider,
     },
@@ -30,11 +26,8 @@
         &RustProvider {},
         &PythonProvider {},
         &HaskellStackProvider {},
-<<<<<<< HEAD
         &CSharpProvider {},
-=======
         &CrystalProvider {},
->>>>>>> 3c7fbc19
     ]
 }
 
