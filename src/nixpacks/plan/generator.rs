use std::collections::HashMap;

use super::{
    new_build_plan::{NewBuildPlan, NewPhase, NewStartPhase},
    PlanGenerator,
};
use crate::{
    nixpacks::{
        app::{App, StaticAssets},
        environment::{Environment, EnvironmentVariables},
        nix::pkg::Pkg,
        phase::{BuildPhase, InstallPhase, SetupPhase, StartPhase},
    },
    providers::Provider,
};
use anyhow::{bail, Context, Ok, Result};

// This line is automatically updated.
// Last Modified: 2022-07-18 17:26:19 UTC+0000
// https://github.com/NixOS/nixpkgs/commit/9eb60f25aff0d2218c848dd4574a0ab5e296cabe
static NIXPKGS_ARCHIVE: &str = "9eb60f25aff0d2218c848dd4574a0ab5e296cabe";

#[derive(Clone, Default, Debug)]
pub struct GeneratePlanOptions {
    pub custom_install_cmd: Option<Vec<String>>,
    pub custom_build_cmd: Option<Vec<String>>,
    pub custom_start_cmd: Option<String>,
    pub custom_pkgs: Vec<Pkg>,
    pub custom_libs: Vec<String>,
    pub custom_apt_pkgs: Vec<String>,
    pub pin_pkgs: bool,
    pub plan_path: Option<String>,
}

pub struct NixpacksBuildPlanGenerator<'a> {
    providers: &'a [&'a dyn Provider],
    matched_provider: Option<&'a dyn Provider>,
    options: GeneratePlanOptions,
}

impl<'a> PlanGenerator for NixpacksBuildPlanGenerator<'a> {
    fn generate_plan(&mut self, app: &App, environment: &Environment) -> Result<NewBuildPlan> {
        // If options.plan_path is specified, use that build plan
<<<<<<< HEAD
        // if let Some(plan_path) = self.options.clone().plan_path {
        //     let plan_json = fs::read_to_string(plan_path).context("Reading build plan")?;
        //     let plan: BuildPlan =
        //         serde_json::from_str(&plan_json).context("Deserializing build plan")?;
        //     return Ok(plan);
        // }
=======
        if let Some(plan_path) = &self.options.plan_path {
            let plan_json = fs::read_to_string(plan_path).context("Reading build plan")?;
            let plan: BuildPlan =
                serde_json::from_str(&plan_json).context("Deserializing build plan")?;
            return Ok(plan);
        }
>>>>>>> 216e246a

        self.detect(app, environment)?;

        // if let Some(provider) = self.matched_provider {
        //     if let Some(new_build_plan) = provider.get_build_plan(app, environment)? {
        //         println!("Using build plan from {}", provider.name());

        //         let plan_string = serde_json::to_string_pretty(&new_build_plan).unwrap();
        //         println!("{}", plan_string);
        //     }
        // }

        let setup_phase = self
            .get_setup_phase(app, environment)
            .context("Getting setup phase")?;
        let install_phase = self
            .get_install_phase(app, environment)
            .context("Generating install phase")?;
        let build_phase = self
            .get_build_phase(app, environment)
            .context("Generating build phase")?;
        let start_phase = self
            .get_start_phase(app, environment)
            .context("Generating start phase")?;
        let variables = self
            .get_variables(app, environment)
            .context("Getting plan variables")?;
        let _static_assets = self
            .get_static_assets(app, environment)
            .context("Getting provider assets")?;

        let new_setup_phase: NewPhase = setup_phase.into();
        let new_install_phase: NewPhase = install_phase.into();
        let new_build_phase: NewPhase = build_phase.into();
        let new_start_phase: NewStartPhase = start_phase.into();

        let mut new_build_plan =
            NewBuildPlan::new(vec![new_setup_phase, new_install_phase, new_build_phase]);
        new_build_plan.add_start_phase(new_start_phase);
        new_build_plan.set_variables(variables);

        Ok(new_build_plan)

        // let plan = BuildPlan {
        //     version: Some(NIX_PACKS_VERSION.to_string()),
        //     setup: Some(setup_phase),
        //     install: Some(install_phase),
        //     build: Some(build_phase),
        //     start: Some(start_phase),
        //     variables: Some(variables),
        //     static_assets: Some(static_assets),
        // };

        // Ok(plan)
    }
}

impl NixpacksBuildPlanGenerator<'_> {
    pub fn new<'a>(
        providers: &'a [&'a dyn Provider],
        options: GeneratePlanOptions,
    ) -> NixpacksBuildPlanGenerator<'a> {
        NixpacksBuildPlanGenerator {
            providers,
            matched_provider: None,
            options,
        }
    }

    fn detect(&mut self, app: &App, environment: &Environment) -> Result<()> {
        for &provider in self.providers {
            let matches = provider.detect(app, environment)?;
            if matches {
                self.matched_provider = Some(provider);
                break;
            }
        }

        Ok(())
    }

    fn get_setup_phase(&self, app: &App, environment: &Environment) -> Result<SetupPhase> {
        let mut setup_phase: SetupPhase = match self.matched_provider {
            Some(provider) => provider.setup(app, environment)?.unwrap_or_default(),
            None => SetupPhase::default(),
        };

        let env_var_pkgs = environment
            .get_config_variable("PKGS")
            .map(|pkg_string| pkg_string.split(' ').map(Pkg::new).collect::<Vec<_>>())
            .unwrap_or_default();

        // Add custom user packages
        let mut pkgs = [self.options.custom_pkgs.clone(), env_var_pkgs].concat();
        setup_phase.add_pkgs(&mut pkgs);

        let env_var_libs = environment
            .get_config_variable("LIBS")
            .map(|lib_string| {
                lib_string
                    .split(' ')
                    .map(|s| s.to_string())
                    .collect::<Vec<String>>()
            })
            .unwrap_or_default();

        // Add custom user libraries
        let libs = [self.options.custom_libs.clone(), env_var_libs].concat();
        setup_phase.add_libraries(libs);

        let env_var_apt_pkgs = environment
            .get_config_variable("APT_PKGS")
            .map(|apt_pkgs_string| {
                apt_pkgs_string
                    .split(' ')
                    .map(|s| s.to_string())
                    .collect::<Vec<String>>()
            })
            .unwrap_or_default();

        // Add custom apt packages
        let apt_pkgs = [self.options.custom_apt_pkgs.clone(), env_var_apt_pkgs].concat();
        setup_phase.add_apt_pkgs(apt_pkgs);

        if self.options.pin_pkgs {
            setup_phase.set_archive(NIXPKGS_ARCHIVE.to_string())
        }

        Ok(setup_phase)
    }

    fn get_install_phase(&self, app: &App, environment: &Environment) -> Result<InstallPhase> {
        let mut install_phase = match self.matched_provider {
            Some(provider) => provider.install(app, environment)?.unwrap_or_default(),
            None => InstallPhase::default(),
        };

        let mut env_install_cmd = None;
        if let Some(install_cmd) = environment.get_config_variable("INSTALL_CMD") {
            env_install_cmd = Some(vec![install_cmd]);
        }

        if let Some(install_cache_dirs) = environment.get_config_variable("INSTALL_CACHE_DIRS") {
            let custom_install_cache_dirs = install_cache_dirs
                .split(',')
                .map(|s| s.to_string())
                .collect::<Vec<_>>();

            install_phase.cache_directories = match install_phase.cache_directories {
                Some(dirs) => Some([dirs, custom_install_cache_dirs].concat()),
                None => Some(custom_install_cache_dirs),
            }
        }

        // Start command priority
        // - custom install command
        // - environment variable
        // - provider

        install_phase.cmds = self
            .options
            .custom_install_cmd
            .clone()
            .or(env_install_cmd)
            .or(install_phase.cmds);

        Ok(install_phase)
    }

    fn get_build_phase(&self, app: &App, environment: &Environment) -> Result<BuildPhase> {
        let mut build_phase = match self.matched_provider {
            Some(provider) => provider.build(app, environment)?.unwrap_or_default(),
            None => BuildPhase::default(),
        };

        let mut env_build_cmd = None;
        if let Some(build_cmd) = environment.get_config_variable("BUILD_CMD") {
            env_build_cmd = Some(vec![build_cmd]);
        }

        if let Some(build_cache_dirs) = environment.get_config_variable("BUILD_CACHE_DIRS") {
            let custom_build_cache_dirs = build_cache_dirs
                .split(',')
                .map(|s| s.to_string())
                .collect::<Vec<_>>();

            build_phase.cache_directories = match build_phase.cache_directories {
                Some(dirs) => Some([dirs, custom_build_cache_dirs].concat()),
                None => Some(custom_build_cache_dirs),
            }
        }

        // Build command priority
        // - custom build command
        // - environment variable
        // - provider
        build_phase.cmds = self
            .options
            .custom_build_cmd
            .clone()
            .or(env_build_cmd)
            .or(build_phase.cmds);

        // Release process type
        if let Some(release_cmd) = self.get_procfile_release_cmd(app)? {
            build_phase
                .cmds
                .clone()
                .unwrap_or_default()
                .push(release_cmd);
        }
        Ok(build_phase)
    }

    fn get_start_phase(&self, app: &App, environment: &Environment) -> Result<StartPhase> {
        let procfile_cmd = self.get_procfile_start_cmd(app)?;

        let mut start_phase = match self.matched_provider {
            Some(provider) => provider.start(app, environment)?.unwrap_or_default(),
            None => StartPhase::default(),
        };

        let env_start_cmd = environment.get_config_variable("START_CMD");

        // Start command priority
        // - custom start command
        // - environment variable
        // - procfile
        // - provider
        start_phase.cmd = self
            .options
            .custom_start_cmd
            .clone()
            .or_else(|| env_start_cmd.or_else(|| procfile_cmd.or(start_phase.cmd)));

        // Allow the user to override the run image with an environment variable
        if let Some(env_run_image) = environment.get_config_variable("RUN_IMAGE") {
            // If the env var is "falsy", then unset the run image on the start phase
            start_phase.run_image = match env_run_image.as_str() {
                "0" | "false" => None,
                img if img.is_empty() => None,
                img => Some(img.to_owned()),
            };
        }

        Ok(start_phase)
    }

    fn get_variables(&self, app: &App, environment: &Environment) -> Result<EnvironmentVariables> {
        // Get a copy of the variables in the environment
        let variables = Environment::clone_variables(environment);

        let new_variables = match self.matched_provider {
            Some(provider) => {
                // Merge provider variables
                let provider_variables = provider
                    .environment_variables(app, environment)?
                    .unwrap_or_default();
                provider_variables.into_iter().chain(variables).collect()
            }
            None => variables,
        };

        Ok(new_variables)
    }

    fn get_static_assets(&self, app: &App, environment: &Environment) -> Result<StaticAssets> {
        let static_assets = match self.matched_provider {
            Some(provider) => provider
                .static_assets(app, environment)?
                .unwrap_or_default(),
            None => StaticAssets::new(),
        };

        Ok(static_assets)
    }

    fn get_procfile_start_cmd(&self, app: &App) -> Result<Option<String>> {
        if app.includes_file("Procfile") {
            let mut procfile: HashMap<String, String> =
                app.read_yaml("Procfile").context("Reading Procfile")?;
            procfile.remove("release");
            if procfile.len() > 1 {
                bail!("Procfile contains more than one process types. Please specify only one.");
            } else if procfile.is_empty() {
                Ok(None)
            } else {
                let process = Vec::from_iter(procfile.values())[0].to_string();
                Ok(Some(process))
            }
        } else {
            Ok(None)
        }
    }
    fn get_procfile_release_cmd(&self, app: &App) -> Result<Option<String>> {
        if app.includes_file("Procfile") {
            let procfile: HashMap<String, String> =
                app.read_yaml("Procfile").context("Reading Procfile")?;
            if let Some(release) = procfile.get("release") {
                Ok(Some(release.to_string()))
            } else {
                Ok(None)
            }
        } else {
            Ok(None)
        }
    }
}<|MERGE_RESOLUTION|>--- conflicted
+++ resolved
@@ -41,21 +41,12 @@
 impl<'a> PlanGenerator for NixpacksBuildPlanGenerator<'a> {
     fn generate_plan(&mut self, app: &App, environment: &Environment) -> Result<NewBuildPlan> {
         // If options.plan_path is specified, use that build plan
-<<<<<<< HEAD
         // if let Some(plan_path) = self.options.clone().plan_path {
         //     let plan_json = fs::read_to_string(plan_path).context("Reading build plan")?;
         //     let plan: BuildPlan =
         //         serde_json::from_str(&plan_json).context("Deserializing build plan")?;
         //     return Ok(plan);
         // }
-=======
-        if let Some(plan_path) = &self.options.plan_path {
-            let plan_json = fs::read_to_string(plan_path).context("Reading build plan")?;
-            let plan: BuildPlan =
-                serde_json::from_str(&plan_json).context("Deserializing build plan")?;
-            return Ok(plan);
-        }
->>>>>>> 216e246a
 
         self.detect(app, environment)?;
 
