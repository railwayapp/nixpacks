--- conflicted
+++ resolved
@@ -1,238 +1,141 @@
-use std::path::Path;
-
+use super::{config::GeneratePlanConfig, BuildPlan, PlanGenerator};
 use crate::{
-    nixpacks::{
-        app::App,
-        environment::{Environment, EnvironmentVariables},
-        plan::{BuildPlan, PlanGenerator},
-    },
-    providers::{procfile::ProcfileProvider, Provider},
+    nixpacks::{app::App, environment::Environment, nix::pkg::Pkg},
+    providers::Provider,
 };
 use anyhow::{bail, Context, Ok, Result};
-use colored::Colorize;
+use std::collections::HashMap;
 
-use super::{
-    merge::Mergeable,
-    utils::{fill_auto_in_vec, remove_autos_from_vec},
-};
-
-<<<<<<< HEAD
-const NIXPACKS_METADATA: &str = "NIXPACKS_METADATA";
-=======
 // This line is automatically updated.
 // Last Modified: 2022-09-12 17:24:02 UTC+0000
 // https://github.com/NixOS/nixpkgs/commit/a0b7e70db7a55088d3de0cc370a59f9fbcc906c3
 const NIXPKGS_ARCHIVE: &str = "a0b7e70db7a55088d3de0cc370a59f9fbcc906c3";
->>>>>>> a8d629da
 
 #[derive(Clone, Default, Debug)]
 pub struct GeneratePlanOptions {
-    pub plan: Option<BuildPlan>,
-    pub config_file: Option<String>,
+    pub custom_install_cmd: Option<Vec<String>>,
+    pub custom_build_cmd: Option<Vec<String>>,
+    pub custom_start_cmd: Option<String>,
+    pub custom_pkgs: Vec<Pkg>,
+    pub custom_libs: Vec<String>,
+    pub custom_apt_pkgs: Vec<String>,
+    pub pin_pkgs: bool,
+    pub plan_path: Option<String>,
 }
 
 pub struct NixpacksBuildPlanGenerator<'a> {
-    providers: &'a [&'a (dyn Provider)],
-    config: GeneratePlanOptions,
+    providers: &'a [&'a dyn Provider],
+    matched_provider: Option<&'a dyn Provider>,
+    config: GeneratePlanConfig,
 }
 
 impl<'a> PlanGenerator for NixpacksBuildPlanGenerator<'a> {
     fn generate_plan(&mut self, app: &App, environment: &Environment) -> Result<BuildPlan> {
+        // Match a specific provider
+        self.detect(app, environment)?;
+
         // If the provider defines a build plan in the new format, use that
         let plan = self.get_build_plan(app, environment)?;
 
         Ok(plan)
     }
-
-    fn get_plan_providers(&self, app: &App, env: &Environment) -> Result<Vec<String>> {
-        let plan_before_providers = self.get_plan_before_providers(app, env)?;
-        let providers = self.get_all_providers(app, env, plan_before_providers.providers)?;
-
-        Ok(providers)
-    }
 }
 
 impl NixpacksBuildPlanGenerator<'_> {
     pub fn new<'a>(
-        providers: &'a [&'a (dyn Provider)],
-        config: GeneratePlanOptions,
+        providers: &'a [&'a dyn Provider],
+        config: GeneratePlanConfig,
     ) -> NixpacksBuildPlanGenerator<'a> {
-        NixpacksBuildPlanGenerator { providers, config }
+        NixpacksBuildPlanGenerator {
+            providers,
+            matched_provider: None,
+            config,
+        }
     }
 
-    /// Get a build plan from the provider and by applying the config from the environment
-    fn get_build_plan(&self, app: &App, env: &Environment) -> Result<BuildPlan> {
-        let plan_before_providers = self.get_plan_before_providers(app, env)?;
-
-        // Add the variables from the nixpacks.toml to environment
-        let env = &Environment::append_variables(
-            env,
-            plan_before_providers.variables.clone().unwrap_or_default(),
-        );
-
-        let provider_plan =
-            self.get_plan_from_providers(app, env, plan_before_providers.providers.clone())?;
-
-        let procfile_plan = (ProcfileProvider {})
-            .get_build_plan(app, env)?
-            .unwrap_or_default();
-
-        let mut plan =
-            BuildPlan::merge_plans(&vec![provider_plan, procfile_plan, plan_before_providers]);
-
-        if !env.get_variable_names().is_empty() {
-            plan.add_variables(Environment::clone_variables(env));
-        }
-
-        plan.pin(env.is_config_variable_truthy("DEBIAN"));
-
-        Ok(plan)
-    }
-
-    fn get_plan_before_providers(&self, app: &App, env: &Environment) -> Result<BuildPlan> {
-        let file_plan = self.read_file_plan(app, env)?;
-        let env_plan = BuildPlan::from_environment(env);
-        let cli_plan = self.config.plan.clone().unwrap_or_default();
-        let plan_before_providers = BuildPlan::merge_plans(&vec![file_plan, env_plan, cli_plan]);
-
-        Ok(plan_before_providers)
-    }
-
-    fn get_detected_providers(&self, app: &App, env: &Environment) -> Result<Vec<String>> {
-        let mut providers = Vec::new();
-
-        for provider in self.providers {
-            if provider.detect(app, env)? {
-                providers.push(provider.name().to_string());
-
-                // Only match a single provider... for now
+    /// Match a single provider from the given app and environment.
+    fn detect(&mut self, app: &App, environment: &Environment) -> Result<()> {
+        for &provider in self.providers {
+            let matches = provider.detect(app, environment)?;
+            if matches {
+                self.matched_provider = Some(provider);
                 break;
             }
         }
 
-        Ok(providers)
+        Ok(())
     }
 
-    /// Get all the providers that will be used to create the plan
-    pub fn get_all_providers(
-        &self,
-        app: &App,
-        env: &Environment,
-        manually_providers: Option<Vec<String>>,
-    ) -> Result<Vec<String>> {
-        let detected_providers = self.get_detected_providers(app, env)?;
-        let provider_names = remove_autos_from_vec(
-            fill_auto_in_vec(
-                Some(detected_providers),
-                Some(manually_providers.unwrap_or_else(|| vec!["...".to_string()])),
-            )
-            .unwrap_or_default(),
+    /// Get a build plan from the provider and by applying the config from the environment
+    fn get_build_plan(&self, app: &App, environment: &Environment) -> Result<BuildPlan> {
+        // Merge the config from the CLI flags with the config from the environment variables
+        // The CLI config takes precedence
+        let config = GeneratePlanConfig::merge(
+            &GeneratePlanConfig::from_environment(environment),
+            &self.config,
         );
 
-        Ok(provider_names)
-    }
+        let mut plan = BuildPlan::default();
 
-    fn get_plan_from_providers(
-        &self,
-        app: &App,
-        env: &Environment,
-        manual_providers: Option<Vec<String>>,
-    ) -> Result<BuildPlan> {
-        let provider_names = self.get_all_providers(app, env, manual_providers)?;
-
-        if provider_names.len() > 1 {
-            println!(
-                "{}",
-                "\n Using multiple providers is experimental\n".bright_yellow()
-            );
+        if let Some(provider) = self.matched_provider {
+            if let Some(provider_build_plan) = provider.get_build_plan(app, environment)? {
+                plan = provider_build_plan;
+            }
         }
 
-        let mut plan = BuildPlan::default();
-        let mut count = 0;
-
-        let mut metadata = Vec::new();
-
-        for name in provider_names {
-            let provider = self.providers.iter().find(|p| p.name() == name);
-            if let Some(provider) = provider {
-                if let Some(mut provider_plan) = provider.get_build_plan(app, env)? {
-                    // All but the first provider have their phases prefixed with their name
-                    if count > 0 {
-                        provider_plan.prefix_phases(provider.name());
-                    }
-
-                    let metadata_string = provider
-                        .metadata(app, env)?
-                        .join_as_comma_separated(provider.name().to_owned());
-                    metadata.push(metadata_string);
-
-                    plan = BuildPlan::merge(&provider_plan, &plan);
-                }
-            } else if name != "..." && name != "@auto" {
-                bail!("Provider {} not found", name);
-            }
-
-            count += 1;
+        // The Procfile start command has precedence over the provider's start command
+        if let Some(procfile_start) = self.get_procfile_start_cmd(app)? {
+            plan.start_phase.as_mut().map(|start| {
+                start.cmd = Some(procfile_start);
+                start
+            });
         }
 
-        if count > 0 {
-            plan.add_variables(EnvironmentVariables::from([(
-                NIXPACKS_METADATA.to_string(),
-                metadata.join(","),
-            )]));
+        // The Procfiles release command is append to the provider's build command
+        if let Some(procfile_release) = self.get_procfile_release_cmd(app)? {
+            if let Some(build) = plan.get_phase_mut("build") {
+                build.add_cmd(procfile_release);
+            }
+        }
+
+        plan = BuildPlan::apply_config(&plan, &config);
+
+        if !environment.get_variable_names().is_empty() {
+            plan.add_variables(Environment::clone_variables(environment));
         }
 
         Ok(plan)
     }
 
-    fn read_file_plan(&self, app: &App, env: &Environment) -> Result<BuildPlan> {
-        let file_path = if let Some(file_path) = &self.config.config_file {
-            Some(file_path.clone())
-        } else if let Some(env_config_file) = env.get_config_variable("CONFIG_FILE") {
-            if !app.includes_file(&env_config_file) {
-                bail!("Config file {} does not exist", env_config_file);
+    fn get_procfile_start_cmd(&self, app: &App) -> Result<Option<String>> {
+        if app.includes_file("Procfile") {
+            let mut procfile: HashMap<String, String> =
+                app.read_yaml("Procfile").context("Reading Procfile")?;
+            procfile.remove("release");
+            if procfile.len() > 1 {
+                bail!("Procfile contains more than one process types. Please specify only one.");
+            } else if procfile.is_empty() {
+                Ok(None)
+            } else {
+                let process = procfile.values().collect::<Vec<_>>()[0].to_string();
+                Ok(Some(process))
             }
+        } else {
+            Ok(None)
+        }
+    }
 
-            Some(env_config_file)
-        } else if app.includes_file("nixpacks.toml") {
-            Some("nixpacks.toml".to_owned())
-        } else if app.includes_file("nixpacks.json") {
-            Some("nixpacks.json".to_owned())
+    fn get_procfile_release_cmd(&self, app: &App) -> Result<Option<String>> {
+        if app.includes_file("Procfile") {
+            let procfile: HashMap<String, String> =
+                app.read_yaml("Procfile").context("Reading Procfile")?;
+            if let Some(release) = procfile.get("release") {
+                Ok(Some(release.to_string()))
+            } else {
+                Ok(None)
+            }
         } else {
-            None
-        };
-
-        let plan =
-            if let Some(file_path) = file_path {
-                let filename = Path::new(&file_path);
-                let ext = filename.extension().unwrap_or_default();
-
-                let contents = app.read_file(file_path.as_str()).with_context(|| {
-                    format!("Failed to read Nixpacks config file `{file_path}`")
-                })?;
-                let plan = if ext == "toml" {
-                    BuildPlan::from_toml(&contents)
-                } else if ext == "json" {
-                    BuildPlan::from_json(&contents)
-                } else {
-                    bail!("Unknown file type: {}", file_path)
-                };
-
-                Some(plan.with_context(|| {
-                    format!("Failed to parse Nixpacks config file `{file_path}`")
-                })?)
-            } else {
-                None
-            };
-
-        if plan.is_some() {
-            println!(
-                "{}",
-                "\n Nixpacks file based configuration is experimental and may change\n"
-                    .bright_yellow()
-            );
+            Ok(None)
         }
-
-        Ok(plan.unwrap_or_default())
     }
 }