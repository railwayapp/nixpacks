use super::{config::GeneratePlanConfig, BuildPlan, PlanGenerator};
use crate::{
    nixpacks::{app::App, environment::Environment, nix::pkg::Pkg},
    providers::Provider,
};
use anyhow::{bail, Context, Ok, Result};
use std::collections::HashMap;

// This line is automatically updated.
// Last Modified: 2022-08-15 17:08:57 UTC+0000
// https://github.com/NixOS/nixpkgs/commit/441dc5d512153039f19ef198e662e4f3dbb9fd65
pub const NIXPKGS_ARCHIVE: &str = "441dc5d512153039f19ef198e662e4f3dbb9fd65";
const NIXPACKS_LABELS: &str = "NIXPACKS_LABELS";

#[derive(Clone, Default, Debug)]
pub struct GeneratePlanOptions {
    pub custom_install_cmd: Option<Vec<String>>,
    pub custom_build_cmd: Option<Vec<String>>,
    pub custom_start_cmd: Option<String>,
    pub custom_pkgs: Vec<Pkg>,
    pub custom_libs: Vec<String>,
    pub custom_apt_pkgs: Vec<String>,
    pub pin_pkgs: bool,
    pub plan_path: Option<String>,
}

pub struct NixpacksBuildPlanGenerator<'a> {
    providers: &'a [&'a dyn Provider],
    matched_provider: Option<&'a dyn Provider>,
    config: GeneratePlanConfig,
}

impl<'a> PlanGenerator for NixpacksBuildPlanGenerator<'a> {
    fn generate_plan(&mut self, app: &App, environment: &Environment) -> Result<BuildPlan> {
        // Match a specific provider
        self.detect(app, environment)?;

        // If the provider defines a build plan in the new format, use that
        let plan = self.get_build_plan(app, environment)?;

        Ok(plan)
    }
}

impl NixpacksBuildPlanGenerator<'_> {
    pub fn new<'a>(
        providers: &'a [&'a dyn Provider],
        config: GeneratePlanConfig,
    ) -> NixpacksBuildPlanGenerator<'a> {
        NixpacksBuildPlanGenerator {
            providers,
            matched_provider: None,
            config,
        }
    }

    /// Match a single provider from the given app and environment.
    fn detect(&mut self, app: &App, environment: &Environment) -> Result<()> {
        for &provider in self.providers {
            let detected = provider.detect(app, environment)?;
            if detected {
                self.matched_provider = Some(provider);
                break;
            }
        }

        Ok(())
    }

    /// Get a build plan from the provider and by applying the config from the environment
    fn get_build_plan(&self, app: &App, environment: &Environment) -> Result<BuildPlan> {
        // Merge the config from the CLI flags with the config from the environment variables
        // The CLI config takes precedence
        let config = GeneratePlanConfig::merge(
            &GeneratePlanConfig::from_environment(environment),
            &self.config,
        );

        let mut plan = BuildPlan::default();

        if let Some(provider) = self.matched_provider {
            if let Some(provider_build_plan) = provider.get_build_plan(app, environment)? {
<<<<<<< HEAD
                let mut build_plan = BuildPlan::apply_config(&provider_build_plan, &config);

                if !environment.get_variable_names().is_empty() {
                    build_plan.add_variables(Environment::clone_variables(environment));
                }

                build_plan.add_variables(self.get_nixpacks_labels(provider, app, environment)?);

                return Ok(build_plan);
            }
        }

        self.get_build_plan_from_legacy_phases(app, environment)
    }

    fn get_nixpacks_labels(
        &self,
        provider: &dyn Provider,
        app: &App,
        env: &Environment,
    ) -> Result<EnvironmentVariables> {
        let metadata_string = provider
            .get_metadata(app, env)?
            .join_as_comma_separated(provider.name().to_owned());

        Ok(EnvironmentVariables::from([(
            NIXPACKS_LABELS.to_string(),
            metadata_string,
        )]))
    }

    fn get_build_plan_from_legacy_phases(
        &self,
        app: &App,
        environment: &Environment,
    ) -> Result<BuildPlan> {
        let setup_phase = self
            .get_setup_phase(app, environment)
            .context("Getting setup phase")?;
        let install_phase = self
            .get_install_phase(app, environment)
            .context("Generating install phase")?;
        let build_phase = self
            .get_build_phase(app, environment)
            .context("Generating build phase")?;
        let start_phase = self
            .get_start_phase(app, environment)
            .context("Generating start phase")?;
        let variables = self
            .get_variables(app, environment)
            .context("Getting plan variables")?;
        let static_assets = self
            .get_static_assets(app, environment)
            .context("Getting provider assets")?;

        let legacy_plan = LegacyBuildPlan {
            setup: Some(setup_phase),
            install: Some(install_phase),
            build: Some(build_phase),
            start: Some(start_phase),
            variables: Some(variables),
            static_assets: Some(static_assets),
            version: None,
        };

        let plan: BuildPlan = legacy_plan.into();
        Ok(plan)
    }

    fn get_setup_phase(&self, app: &App, environment: &Environment) -> Result<LegacySetupPhase> {
        let mut setup_phase: LegacySetupPhase = match self.matched_provider {
            Some(provider) => provider.setup(app, environment)?.unwrap_or_default(),
            None => LegacySetupPhase::default(),
        };

        let env_var_pkgs = environment
            .get_config_variable("PKGS")
            .map(|pkg_string| pkg_string.split(' ').map(Pkg::new).collect::<Vec<_>>())
            .unwrap_or_default();

        // Add custom user packages
        let mut pkgs = [self.config.custom_pkgs.clone(), env_var_pkgs].concat();
        setup_phase.add_pkgs(&mut pkgs);

        let env_var_libs = environment
            .get_config_variable("LIBS")
            .map(|lib_string| {
                lib_string
                    .split(' ')
                    .map(ToString::to_string)
                    .collect::<Vec<String>>()
            })
            .unwrap_or_default();

        // Add custom user libraries
        let libs = [self.config.custom_libs.clone(), env_var_libs].concat();
        setup_phase.add_libraries(libs);

        let env_var_apt_pkgs = environment
            .get_config_variable("APT_PKGS")
            .map(|apt_pkgs_string| {
                apt_pkgs_string
                    .split(' ')
                    .map(ToString::to_string)
                    .collect::<Vec<String>>()
            })
            .unwrap_or_default();

        // Add custom apt packages
        let apt_pkgs = [self.config.custom_apt_pkgs.clone(), env_var_apt_pkgs].concat();
        setup_phase.add_apt_pkgs(apt_pkgs);

        if self.config.pin_pkgs {
            setup_phase.set_archive(NIXPKGS_ARCHIVE.to_string());
        }

        Ok(setup_phase)
    }

    fn get_install_phase(
        &self,
        app: &App,
        environment: &Environment,
    ) -> Result<LegacyInstallPhase> {
        let mut install_phase = match self.matched_provider {
            Some(provider) => provider.install(app, environment)?.unwrap_or_default(),
            None => LegacyInstallPhase::default(),
        };

        let mut env_install_cmd = None;
        if let Some(install_cmd) = environment.get_config_variable("INSTALL_CMD") {
            env_install_cmd = Some(vec![install_cmd]);
=======
                plan = provider_build_plan;
            }
        }

        // The Procfile start command has precedence over the provider's start command
        if let Some(procfile_start) = self.get_procfile_start_cmd(app)? {
            plan.start_phase.as_mut().map(|start| {
                start.cmd = Some(procfile_start);
                start
            });
>>>>>>> 14ff72ff
        }

        // The Procfiles release command is append to the provider's build command
        if let Some(procfile_release) = self.get_procfile_release_cmd(app)? {
            if let Some(build) = plan.get_phase_mut("build") {
                build.add_cmd(procfile_release);
            }
        }

        plan = BuildPlan::apply_config(&plan, &config);

        if !environment.get_variable_names().is_empty() {
            plan.add_variables(Environment::clone_variables(environment));
        }

<<<<<<< HEAD
        if let Some(build_cache_dirs) = environment.get_config_variable("BUILD_CACHE_DIRS") {
            let custom_build_cache_dirs = build_cache_dirs
                .split(',')
                .map(ToString::to_string)
                .collect::<Vec<_>>();

            build_phase.cache_directories = match build_phase.cache_directories {
                Some(dirs) => Some([dirs, custom_build_cache_dirs].concat()),
                None => Some(custom_build_cache_dirs),
            }
        }

        // Build command priority
        // - custom build command
        // - environment variable
        // - provider
        build_phase.cmds = self
            .config
            .custom_build_cmd
            .clone()
            .or(env_build_cmd)
            .or(build_phase.cmds);

        // Release process type
        if let Some(release_cmd) = self.get_procfile_release_cmd(app)? {
            build_phase
                .cmds
                .clone()
                .unwrap_or_default()
                .push(release_cmd);
        }
        Ok(build_phase)
    }

    fn get_start_phase(&self, app: &App, environment: &Environment) -> Result<LegacyStartPhase> {
        let procfile_cmd = self.get_procfile_start_cmd(app)?;

        let mut start_phase = match self.matched_provider {
            Some(provider) => provider.start(app, environment)?.unwrap_or_default(),
            None => LegacyStartPhase::default(),
        };

        let env_start_cmd = environment.get_config_variable("START_CMD");

        // Start command priority
        // - custom start command
        // - environment variable
        // - procfile
        // - provider
        start_phase.cmd = self
            .config
            .custom_start_cmd
            .clone()
            .or_else(|| env_start_cmd.or_else(|| procfile_cmd.or(start_phase.cmd)));

        // Allow the user to override the run image with an environment variable
        if let Some(env_run_image) = environment.get_config_variable("RUN_IMAGE") {
            // If the env var is "falsy", then unset the run image on the start phase
            start_phase.run_image = match env_run_image.as_str() {
                "0" | "false" => None,
                img if img.is_empty() => None,
                img => Some(img.to_owned()),
            };
        }

        Ok(start_phase)
    }

    fn get_variables(&self, app: &App, environment: &Environment) -> Result<EnvironmentVariables> {
        // Get a copy of the variables in the environment
        let variables = Environment::clone_variables(environment);

        let new_variables = match self.matched_provider {
            Some(provider) => {
                // Merge provider variables
                let provider_variables = provider
                    .environment_variables(app, environment)?
                    .unwrap_or_default();

                let nixpacks_labels = self.get_nixpacks_labels(provider, app, environment)?;

                provider_variables
                    .into_iter()
                    .chain(variables)
                    .chain(nixpacks_labels)
                    .collect()
            }
            None => variables,
        };

        Ok(new_variables)
    }

    fn get_static_assets(&self, app: &App, environment: &Environment) -> Result<StaticAssets> {
        let static_assets = match self.matched_provider {
            Some(provider) => provider
                .static_assets(app, environment)?
                .unwrap_or_default(),
            None => StaticAssets::new(),
        };

        Ok(static_assets)
=======
        Ok(plan)
>>>>>>> 14ff72ff
    }

    fn get_procfile_start_cmd(&self, app: &App) -> Result<Option<String>> {
        if app.includes_file("Procfile") {
            let mut procfile: HashMap<String, String> =
                app.read_yaml("Procfile").context("Reading Procfile")?;
            procfile.remove("release");
            if procfile.len() > 1 {
                bail!("Procfile contains more than one process types. Please specify only one.");
            } else if procfile.is_empty() {
                Ok(None)
            } else {
                let process = procfile.values().collect::<Vec<_>>()[0].to_string();
                Ok(Some(process))
            }
        } else {
            Ok(None)
        }
    }

    fn get_procfile_release_cmd(&self, app: &App) -> Result<Option<String>> {
        if app.includes_file("Procfile") {
            let procfile: HashMap<String, String> =
                app.read_yaml("Procfile").context("Reading Procfile")?;
            if let Some(release) = procfile.get("release") {
                Ok(Some(release.to_string()))
            } else {
                Ok(None)
            }
        } else {
            Ok(None)
        }
    }
}<|MERGE_RESOLUTION|>--- conflicted
+++ resolved
@@ -1,6 +1,10 @@
 use super::{config::GeneratePlanConfig, BuildPlan, PlanGenerator};
 use crate::{
-    nixpacks::{app::App, environment::Environment, nix::pkg::Pkg},
+    nixpacks::{
+        app::App,
+        environment::{Environment, EnvironmentVariables},
+        nix::pkg::Pkg,
+    },
     providers::Provider,
 };
 use anyhow::{bail, Context, Ok, Result};
@@ -57,8 +61,8 @@
     /// Match a single provider from the given app and environment.
     fn detect(&mut self, app: &App, environment: &Environment) -> Result<()> {
         for &provider in self.providers {
-            let detected = provider.detect(app, environment)?;
-            if detected {
+            let matches = provider.detect(app, environment)?;
+            if matches {
                 self.matched_provider = Some(provider);
                 break;
             }
@@ -80,141 +84,8 @@
 
         if let Some(provider) = self.matched_provider {
             if let Some(provider_build_plan) = provider.get_build_plan(app, environment)? {
-<<<<<<< HEAD
-                let mut build_plan = BuildPlan::apply_config(&provider_build_plan, &config);
-
-                if !environment.get_variable_names().is_empty() {
-                    build_plan.add_variables(Environment::clone_variables(environment));
-                }
-
-                build_plan.add_variables(self.get_nixpacks_labels(provider, app, environment)?);
-
-                return Ok(build_plan);
-            }
-        }
-
-        self.get_build_plan_from_legacy_phases(app, environment)
-    }
-
-    fn get_nixpacks_labels(
-        &self,
-        provider: &dyn Provider,
-        app: &App,
-        env: &Environment,
-    ) -> Result<EnvironmentVariables> {
-        let metadata_string = provider
-            .get_metadata(app, env)?
-            .join_as_comma_separated(provider.name().to_owned());
-
-        Ok(EnvironmentVariables::from([(
-            NIXPACKS_LABELS.to_string(),
-            metadata_string,
-        )]))
-    }
-
-    fn get_build_plan_from_legacy_phases(
-        &self,
-        app: &App,
-        environment: &Environment,
-    ) -> Result<BuildPlan> {
-        let setup_phase = self
-            .get_setup_phase(app, environment)
-            .context("Getting setup phase")?;
-        let install_phase = self
-            .get_install_phase(app, environment)
-            .context("Generating install phase")?;
-        let build_phase = self
-            .get_build_phase(app, environment)
-            .context("Generating build phase")?;
-        let start_phase = self
-            .get_start_phase(app, environment)
-            .context("Generating start phase")?;
-        let variables = self
-            .get_variables(app, environment)
-            .context("Getting plan variables")?;
-        let static_assets = self
-            .get_static_assets(app, environment)
-            .context("Getting provider assets")?;
-
-        let legacy_plan = LegacyBuildPlan {
-            setup: Some(setup_phase),
-            install: Some(install_phase),
-            build: Some(build_phase),
-            start: Some(start_phase),
-            variables: Some(variables),
-            static_assets: Some(static_assets),
-            version: None,
-        };
-
-        let plan: BuildPlan = legacy_plan.into();
-        Ok(plan)
-    }
-
-    fn get_setup_phase(&self, app: &App, environment: &Environment) -> Result<LegacySetupPhase> {
-        let mut setup_phase: LegacySetupPhase = match self.matched_provider {
-            Some(provider) => provider.setup(app, environment)?.unwrap_or_default(),
-            None => LegacySetupPhase::default(),
-        };
-
-        let env_var_pkgs = environment
-            .get_config_variable("PKGS")
-            .map(|pkg_string| pkg_string.split(' ').map(Pkg::new).collect::<Vec<_>>())
-            .unwrap_or_default();
-
-        // Add custom user packages
-        let mut pkgs = [self.config.custom_pkgs.clone(), env_var_pkgs].concat();
-        setup_phase.add_pkgs(&mut pkgs);
-
-        let env_var_libs = environment
-            .get_config_variable("LIBS")
-            .map(|lib_string| {
-                lib_string
-                    .split(' ')
-                    .map(ToString::to_string)
-                    .collect::<Vec<String>>()
-            })
-            .unwrap_or_default();
-
-        // Add custom user libraries
-        let libs = [self.config.custom_libs.clone(), env_var_libs].concat();
-        setup_phase.add_libraries(libs);
-
-        let env_var_apt_pkgs = environment
-            .get_config_variable("APT_PKGS")
-            .map(|apt_pkgs_string| {
-                apt_pkgs_string
-                    .split(' ')
-                    .map(ToString::to_string)
-                    .collect::<Vec<String>>()
-            })
-            .unwrap_or_default();
-
-        // Add custom apt packages
-        let apt_pkgs = [self.config.custom_apt_pkgs.clone(), env_var_apt_pkgs].concat();
-        setup_phase.add_apt_pkgs(apt_pkgs);
-
-        if self.config.pin_pkgs {
-            setup_phase.set_archive(NIXPKGS_ARCHIVE.to_string());
-        }
-
-        Ok(setup_phase)
-    }
-
-    fn get_install_phase(
-        &self,
-        app: &App,
-        environment: &Environment,
-    ) -> Result<LegacyInstallPhase> {
-        let mut install_phase = match self.matched_provider {
-            Some(provider) => provider.install(app, environment)?.unwrap_or_default(),
-            None => LegacyInstallPhase::default(),
-        };
-
-        let mut env_install_cmd = None;
-        if let Some(install_cmd) = environment.get_config_variable("INSTALL_CMD") {
-            env_install_cmd = Some(vec![install_cmd]);
-=======
                 plan = provider_build_plan;
+                plan.add_variables(self.get_nixpacks_labels(provider, app, environment)?);
             }
         }
 
@@ -224,7 +95,6 @@
                 start.cmd = Some(procfile_start);
                 start
             });
->>>>>>> 14ff72ff
         }
 
         // The Procfiles release command is append to the provider's build command
@@ -240,112 +110,7 @@
             plan.add_variables(Environment::clone_variables(environment));
         }
 
-<<<<<<< HEAD
-        if let Some(build_cache_dirs) = environment.get_config_variable("BUILD_CACHE_DIRS") {
-            let custom_build_cache_dirs = build_cache_dirs
-                .split(',')
-                .map(ToString::to_string)
-                .collect::<Vec<_>>();
-
-            build_phase.cache_directories = match build_phase.cache_directories {
-                Some(dirs) => Some([dirs, custom_build_cache_dirs].concat()),
-                None => Some(custom_build_cache_dirs),
-            }
-        }
-
-        // Build command priority
-        // - custom build command
-        // - environment variable
-        // - provider
-        build_phase.cmds = self
-            .config
-            .custom_build_cmd
-            .clone()
-            .or(env_build_cmd)
-            .or(build_phase.cmds);
-
-        // Release process type
-        if let Some(release_cmd) = self.get_procfile_release_cmd(app)? {
-            build_phase
-                .cmds
-                .clone()
-                .unwrap_or_default()
-                .push(release_cmd);
-        }
-        Ok(build_phase)
-    }
-
-    fn get_start_phase(&self, app: &App, environment: &Environment) -> Result<LegacyStartPhase> {
-        let procfile_cmd = self.get_procfile_start_cmd(app)?;
-
-        let mut start_phase = match self.matched_provider {
-            Some(provider) => provider.start(app, environment)?.unwrap_or_default(),
-            None => LegacyStartPhase::default(),
-        };
-
-        let env_start_cmd = environment.get_config_variable("START_CMD");
-
-        // Start command priority
-        // - custom start command
-        // - environment variable
-        // - procfile
-        // - provider
-        start_phase.cmd = self
-            .config
-            .custom_start_cmd
-            .clone()
-            .or_else(|| env_start_cmd.or_else(|| procfile_cmd.or(start_phase.cmd)));
-
-        // Allow the user to override the run image with an environment variable
-        if let Some(env_run_image) = environment.get_config_variable("RUN_IMAGE") {
-            // If the env var is "falsy", then unset the run image on the start phase
-            start_phase.run_image = match env_run_image.as_str() {
-                "0" | "false" => None,
-                img if img.is_empty() => None,
-                img => Some(img.to_owned()),
-            };
-        }
-
-        Ok(start_phase)
-    }
-
-    fn get_variables(&self, app: &App, environment: &Environment) -> Result<EnvironmentVariables> {
-        // Get a copy of the variables in the environment
-        let variables = Environment::clone_variables(environment);
-
-        let new_variables = match self.matched_provider {
-            Some(provider) => {
-                // Merge provider variables
-                let provider_variables = provider
-                    .environment_variables(app, environment)?
-                    .unwrap_or_default();
-
-                let nixpacks_labels = self.get_nixpacks_labels(provider, app, environment)?;
-
-                provider_variables
-                    .into_iter()
-                    .chain(variables)
-                    .chain(nixpacks_labels)
-                    .collect()
-            }
-            None => variables,
-        };
-
-        Ok(new_variables)
-    }
-
-    fn get_static_assets(&self, app: &App, environment: &Environment) -> Result<StaticAssets> {
-        let static_assets = match self.matched_provider {
-            Some(provider) => provider
-                .static_assets(app, environment)?
-                .unwrap_or_default(),
-            None => StaticAssets::new(),
-        };
-
-        Ok(static_assets)
-=======
         Ok(plan)
->>>>>>> 14ff72ff
     }
 
     fn get_procfile_start_cmd(&self, app: &App) -> Result<Option<String>> {
@@ -379,4 +144,20 @@
             Ok(None)
         }
     }
+
+    fn get_nixpacks_labels(
+        &self,
+        provider: &dyn Provider,
+        app: &App,
+        env: &Environment,
+    ) -> Result<EnvironmentVariables> {
+        let metadata_string = provider
+            .get_metadata(app, env)?
+            .join_as_comma_separated(provider.name().to_owned());
+
+        Ok(EnvironmentVariables::from([(
+            NIXPACKS_LABELS.to_string(),
+            metadata_string,
+        )]))
+    }
 }