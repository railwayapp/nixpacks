use anyhow::{bail, Result};
use std::{collections::BTreeMap, env};

pub type EnvironmentVariables = BTreeMap<String, String>;

#[derive(Default, Debug)]
pub struct Environment {
    variables: EnvironmentVariables,
}

impl Environment {
    pub fn new(variables: EnvironmentVariables) -> Environment {
        Environment { variables }
    }

    pub fn from_envs(envs: Vec<&str>) -> Result<Environment> {
        let mut environment = Environment::default();
        for env in envs {
            let v: Vec<&str> = env.split('=').collect();
            if v.len() == 1 {
                // Pull the variable from the current environment
                let name = v[0];
                if let Ok(value) = env::var(name) {
                    // Variable is set
                    environment.set_variable(name.to_string(), value);
                }
            } else if v.len() > 2 {
                bail!("Unable to parse variable string");
            } else {
                // Use provided name, value pair
                environment.set_variable(v[0].to_string(), v[1].to_string());
            }
        }

        Ok(environment)
    }

<<<<<<< HEAD
    pub fn get_variable(&self, name: &str) -> Option<String> {
        self.variables.get(name).cloned()
=======
    pub fn get_variable(&self, name: &str) -> Option<&str> {
        self.variables.get(name).map(String::as_str)
>>>>>>> 34451b22
    }

    pub fn get_config_variable(&self, name: &str) -> Option<String> {
        self.get_variable(format!("NIXPACKS_{}", name).as_str())
            .map(|var| var.replace('\n', ""))
    }

    pub fn is_config_variable_truthy(&self, name: &str) -> bool {
        if let Some(var) = self.get_config_variable(name) {
            matches!(var.as_str(), "1" | "true")
        } else {
            false
        }
    }

    pub fn set_variable(&mut self, name: String, value: String) {
        self.variables.insert(name, value);
    }

    pub fn get_variable_names(&self) -> Vec<String> {
        self.variables.keys().cloned().collect()
    }

    pub fn clone_variables(env: &Environment) -> EnvironmentVariables {
        env.variables.clone()
    }
}

#[cfg(test)]
mod tests {
    use super::Environment;

    #[test]
    fn set_and_get_variables() {
        let mut environment = Environment::default();
        assert!(environment.get_variable("hello").is_none());
        environment.set_variable("hello".to_string(), "world".to_string());
        assert_eq!(environment.get_variable("hello"), Some("world"));
    }

    #[test]
    fn test_environment_variable_parsing() {
        let environment =
            Environment::from_envs(vec!["HELLO=world", "CARGO_PKG_NAME", "NON_EXISTANT"]).unwrap();
        assert_eq!(environment.get_variable("HELLO"), Some("world"));
        assert_eq!(environment.get_variable("CARGO_PKG_NAME"), Some("nixpacks"));
        assert!(environment.get_variable("NON_EXISTANT").is_none());
    }

    #[test]
    fn test_create_invalid_environment() {
        assert!(Environment::from_envs(vec!["INVALID=ENV=CONFIG"]).is_err());
    }

    #[test]
    fn test_get_config_variable() {
        let mut environment = Environment::default();
        environment.set_variable("NIXPACKS_HELLO".to_string(), "world".to_string());
        assert_eq!(
            environment.get_config_variable("HELLO"),
            Some("world".to_string())
        );
    }

    #[test]
    fn test_get_config_variable_truthy() {
        let mut environment = Environment::default();

        environment.set_variable("NIXPACKS_YES".to_string(), "1".to_string());
        environment.set_variable("NIXPACKS_NO".to_string(), "0".to_string());

        assert!(environment.is_config_variable_truthy("YES"));
        assert!(!environment.is_config_variable_truthy("NO"));
    }

    #[test]
    fn test_get_config_variable_strips_newlines() {
        let mut environment = Environment::default();
        environment.set_variable("NIXPACKS_BUILD_CMD".to_string(), "hello\nworld".to_string());
        assert_eq!(
            environment.get_config_variable("BUILD_CMD"),
            Some("helloworld".to_string())
        );
    }
}<|MERGE_RESOLUTION|>--- conflicted
+++ resolved
@@ -35,13 +35,9 @@
         Ok(environment)
     }
 
-<<<<<<< HEAD
-    pub fn get_variable(&self, name: &str) -> Option<String> {
-        self.variables.get(name).cloned()
-=======
+
     pub fn get_variable(&self, name: &str) -> Option<&str> {
         self.variables.get(name).map(String::as_str)
->>>>>>> 34451b22
     }
 
     pub fn get_config_variable(&self, name: &str) -> Option<String> {
