--- conflicted
+++ resolved
@@ -1,6 +1,4 @@
-use super::{
-    file_server::FileServerConfig, incremental_cache::IncrementalCache, utils, DockerBuilderOptions,
-};
+use super::{utils, DockerBuilderOptions};
 use crate::nixpacks::{
     app,
     environment::Environment,
@@ -83,7 +81,6 @@
         options: &DockerBuilderOptions,
         env: &Environment,
         output: &OutputDir,
-        file_server_config: Option<FileServerConfig>,
     ) -> Result<String>;
     fn write_supporting_files(
         &self,
@@ -101,7 +98,6 @@
         options: &DockerBuilderOptions,
         env: &Environment,
         output: &OutputDir,
-        file_server_config: Option<FileServerConfig>,
     ) -> Result<String> {
         let plan = self;
 
@@ -169,12 +165,13 @@
         let dockerfile_phases = phases
             .into_iter()
             .map(|phase| {
-                let phase_dockerfile = phase
-                    .generate_dockerfile(options, env, output, file_server_config.clone())
-                    .context(format!(
-                        "Generating Dockerfile for phase {}",
-                        phase.get_name()
-                    ))?;
+                let phase_dockerfile =
+                    phase
+                        .generate_dockerfile(options, env, output)
+                        .context(format!(
+                            "Generating Dockerfile for phase {}",
+                            phase.get_name()
+                        ))?;
 
                 Ok(phase_dockerfile)
             })
@@ -185,7 +182,7 @@
             .start_phase
             .clone()
             .unwrap_or_default()
-            .generate_dockerfile(options, env, output, file_server_config)?;
+            .generate_dockerfile(options, env, output)?;
 
         let base_image = plan
             .build_image
@@ -287,7 +284,6 @@
         _options: &DockerBuilderOptions,
         _env: &Environment,
         _output: &OutputDir,
-        _file_server_config: Option<FileServerConfig>,
     ) -> Result<String> {
         let start_cmd = match &self.cmd {
             Some(cmd) => utils::get_exec_command(cmd),
@@ -335,12 +331,7 @@
         &self,
         options: &DockerBuilderOptions,
         env: &Environment,
-<<<<<<< HEAD
-        output: &OutputDir,
-        file_server_config: Option<FileServerConfig>,
-=======
         _output: &OutputDir,
->>>>>>> db5817ce
     ) -> Result<String> {
         let phase = self;
 
@@ -371,61 +362,21 @@
         };
         let phase_copy_cmd = utils::get_copy_command(&phase_files, APP_DIR);
 
-        let cmds_str = if options.incremental_cache_image.is_some() {
-            let cach_copy_in_command = IncrementalCache::get_copy_to_image_command(
-                &phase.cache_directories,
-                &options.incremental_cache_image.clone().unwrap(),
-            )?
-            .join("\n");
-
-            let cache_copy_out_command = IncrementalCache::get_copy_from_image_command(
-                &phase.cache_directories,
-                file_server_config,
-            );
-
-            let run_commands = [
-                phase.cmds.clone().unwrap_or_default(),
-                cache_copy_out_command,
-            ]
-            .concat()
+        let cache_mount = utils::get_cache_mount(&cache_key, &phase.cache_directories);
+        let cmds_str = phase
+            .cmds
+            .clone()
+            .unwrap_or_default()
             .iter()
-            .map(|s| format!("RUN {}", s))
+            .map(|s| format!("RUN {} {}", cache_mount, s))
             .collect::<Vec<_>>()
             .join("\n");
 
-<<<<<<< HEAD
-            format!("{}\n{}", cach_copy_in_command, run_commands)
-        } else {
-            let cache_mount = utils::get_cache_mount(&cache_key, &phase.cache_directories);
-            phase
-                .cmds
-                .clone()
-                .unwrap_or_default()
-                .iter()
-                .map(|s| format!("RUN {} {}", cache_mount, s))
-                .collect::<Vec<_>>()
-                .join("\n")
-        };
-
-        let dockerfile_stmts = vec![
-            build_path,
-            run_path,
-            install_nix_pkgs_str,
-            apt_pkgs_str,
-            phase_copy_cmd,
-            cmds_str,
-        ]
-        .into_iter()
-        .filter(|stmt| !stmt.is_empty())
-        .collect::<Vec<_>>()
-        .join("\n");
-=======
         let dockerfile_stmts = vec![build_path, run_path, phase_copy_cmd, cmds_str]
             .into_iter()
             .filter(|stmt| !stmt.is_empty())
             .collect::<Vec<_>>()
             .join("\n");
->>>>>>> db5817ce
 
         let dockerfile = formatdoc! {"
             # {name} phase
@@ -463,7 +414,6 @@
                 &DockerBuilderOptions::default(),
                 &Environment::default(),
                 &OutputDir::default(),
-                Some(FileServerConfig::default()),
             )
             .unwrap();
 
@@ -488,7 +438,6 @@
                 &DockerBuilderOptions::default(),
                 &Environment::default(),
                 &OutputDir::default(),
-                Some(FileServerConfig::default()),
             )
             .unwrap();
 
