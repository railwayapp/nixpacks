use std::{
    fs::{self, File},
    io::Write,
    path::{Path, PathBuf},
    process::Command,
};

use super::Builder;
use crate::nixpacks::{
    app, cache::sanitize_cache_key, environment::Environment, files, logger::Logger, nix,
    plan::BuildPlan,
};
use anyhow::{bail, Context, Ok, Result};
use indoc::formatdoc;
use tempdir::TempDir;
use uuid::Uuid;

#[derive(Clone, Default, Debug)]
pub struct DockerBuilderOptions {
    pub name: Option<String>,
    pub out_dir: Option<String>,
    pub print_dockerfile: bool,
    pub tags: Vec<String>,
    pub labels: Vec<String>,
    pub quiet: bool,
    pub cache_key: Option<String>,
    pub no_cache: bool,
    pub platform: Vec<String>,
}

pub struct DockerBuilder {
    logger: Logger,
    options: DockerBuilderOptions,
}

impl Builder for DockerBuilder {
    fn create_image(&self, app_src: &str, plan: &BuildPlan, env: &Environment) -> Result<()> {
        let id = Uuid::new_v4();

        let dir = match &self.options.out_dir {
            Some(dir) => dir.into(),
            None => {
                let tmp = TempDir::new("nixpacks").context("Creating a temp directory")?;
                tmp.into_path()
            }
        };
        let dest = dir.to_str().context("Invalid temp directory path")?;
        let name = self.options.name.clone().unwrap_or_else(|| id.to_string());

        // If printing the Dockerfile, don't write anything to disk
        if self.options.print_dockerfile {
            let dockerfile = self.create_dockerfile(plan, env);
            println!("{dockerfile}");

            return Ok(());
        }

        println!("{}", plan.get_build_string());

        // Write everything to destination
        self.write_app(app_src, dest).context("Writing app")?;
        self.write_assets(plan, dest).context("Writing assets")?;
        self.write_dockerfile(plan, dest, env)
            .context("Writing Dockerfile")?;
        self.write_nix_expression(plan, dest)
            .context("Writing NIx expression")?;

        // Only build if the --out flag was not specified
        if self.options.out_dir.is_none() {
            let mut docker_build_cmd = self.get_docker_build_cmd(plan, name.as_str(), dest)?;

            // Execute docker build
            let build_result = docker_build_cmd.spawn()?.wait().context("Building image")?;

            if !build_result.success() {
                bail!("Docker build failed")
            }

            self.logger.log_section("Successfully Built!");

            println!("\nRun:");
            println!("  docker run -it {}", name);
        } else {
            println!("\nSaved output to:");
            println!("  {}", dest);
        }

        Ok(())
    }
}

impl DockerBuilder {
    pub fn new(logger: Logger, options: DockerBuilderOptions) -> DockerBuilder {
        DockerBuilder { logger, options }
    }

    fn get_docker_build_cmd(&self, plan: &BuildPlan, name: &str, dest: &str) -> Result<Command> {
        let mut docker_build_cmd = Command::new("docker");

        if docker_build_cmd.output().is_err() {
            bail!("Please install Docker to build the app https://docs.docker.com/engine/install/")
        }

        // Enable BuildKit for all builds
        docker_build_cmd.env("DOCKER_BUILDKIT", "1");

        docker_build_cmd.arg("build").arg(dest).arg("-t").arg(name);

        if self.options.quiet {
            docker_build_cmd.arg("--quiet");
        }

        if self.options.no_cache {
            docker_build_cmd.arg("--no-cache");
        }

        // Add build environment variables
        for (name, value) in &plan.variables.clone().unwrap_or_default() {
            docker_build_cmd
                .arg("--build-arg")
                .arg(format!("{}={}", name, value));
        }

        // Add user defined tags and labels to the image
        for t in self.options.tags.clone() {
            docker_build_cmd.arg("-t").arg(t);
        }
        for l in self.options.labels.clone() {
            docker_build_cmd.arg("--label").arg(l);
        }
        for l in self.options.platform.clone() {
            docker_build_cmd.arg("--platform").arg(l);
        }

        Ok(docker_build_cmd)
    }

    fn write_app(&self, app_src: &str, dest: &str) -> Result<()> {
        files::recursive_copy_dir(app_src, &dest)
    }

    fn write_dockerfile(&self, plan: &BuildPlan, dest: &str, env: &Environment) -> Result<()> {
        let dockerfile = self.create_dockerfile(plan, env);

        let dockerfile_path = PathBuf::from(dest).join(PathBuf::from("Dockerfile"));
        File::create(dockerfile_path.clone()).context("Creating Dockerfile file")?;
        fs::write(dockerfile_path, dockerfile).context("Writing Dockerfile")?;

        Ok(())
    }

    fn write_nix_expression(&self, plan: &BuildPlan, dest: &str) -> Result<()> {
        let nix_expression = nix::create_nix_expression(plan);

        let nix_path = PathBuf::from(dest).join(PathBuf::from("environment.nix"));
        let mut nix_file = File::create(nix_path).context("Creating Nix environment file")?;
        nix_file
            .write_all(nix_expression.as_bytes())
            .context("Unable to write Nix expression")?;

        Ok(())
    }

    fn write_assets(&self, plan: &BuildPlan, dest: &str) -> Result<()> {
        if let Some(assets) = &plan.static_assets {
            if !assets.is_empty() {
                let static_assets_path = PathBuf::from(dest).join(PathBuf::from("assets"));
                fs::create_dir_all(&static_assets_path).context("Creating static assets folder")?;

                for (name, content) in assets {
                    let path = Path::new(&static_assets_path).join(name);
                    let parent = path.parent().unwrap();
                    fs::create_dir_all(parent)
                        .context(format!("Creating parent directory for {}", name))?;
                    let mut file =
                        File::create(path).context(format!("Creating asset file for {name}"))?;
                    file.write_all(content.as_bytes())
                        .context(format!("Writing asset {name}"))?;
                }
            }
        }

        Ok(())
    }

    fn create_dockerfile(&self, plan: &BuildPlan, env: &Environment) -> String {
        let app_dir = "/app/";
        let assets_dir = app::ASSETS_DIR;

        let setup_phase = plan.setup.clone().unwrap_or_default();
        let install_phase = plan.install.clone().unwrap_or_default();
        let build_phase = plan.build.clone().unwrap_or_default();
        let start_phase = plan.start.clone().unwrap_or_default();
        let variables = plan.variables.clone().unwrap_or_default();
        let static_assets = plan.static_assets.clone().unwrap_or_default();

        let cache_key = if !self.options.no_cache && !env.is_config_variable_truthy("NO_CACHE") {
            self.options.cache_key.clone()
        } else {
            None
        };

        // -- Variables
        let args_string = if variables.is_empty() {
            "".to_string()
        } else {
            format!(
                "ARG {}\nENV {}",
                // Pull the variables in from docker `--build-arg`
                variables
                    .iter()
                    .map(|var| var.0.to_string())
                    .collect::<Vec<_>>()
                    .join(" "),
                // Make the variables available at runtime
                variables
                    .iter()
                    .map(|var| format!("{}=${}", var.0, var.0))
                    .collect::<Vec<_>>()
                    .join(" ")
            )
        };

        // -- Setup
        let mut setup_files: Vec<String> = vec!["environment.nix".to_string()];
        if let Some(mut setup_file_deps) = setup_phase.only_include_files {
            setup_files.append(&mut setup_file_deps);
        }
        let setup_copy_cmd = format!("COPY {} {}", setup_files.join(" "), app_dir);

        let mut apt_get_cmd = "".to_string();
        // using apt will break build reproducibility
        if !setup_phase.apt_pkgs.clone().unwrap_or_default().is_empty() {
            let apt_pkgs = setup_phase.apt_pkgs.unwrap_or_default().join(" ");
            apt_get_cmd = format!("RUN apt-get update && apt-get install -y {}", apt_pkgs);
        }
        let setup_cmd = setup_phase
            .cmds
            .unwrap_or_default()
            .iter()
            .map(|c| format!("RUN {}", c))
            .collect::<Vec<String>>()
            .join("\n");

        // -- Static Assets
        let assets_copy_cmd = if static_assets.is_empty() {
            "".to_string()
        } else {
            static_assets
                .into_keys()
                .map(|name| format!("COPY assets/{} {}{}", name, assets_dir, name))
                .collect::<Vec<String>>()
                .join("\n")
        };

        // -- Install
        let install_cache_mount = get_cache_mount(&cache_key, &install_phase.cache_directories);

        let install_cmd = install_phase
            .cmds
            .unwrap_or_default()
            .iter()
            .map(|c| format!("RUN {} {}", install_cache_mount, c))
            .collect::<Vec<String>>()
            .join("\n");

        let (build_path, run_path) = if let Some(paths) = install_phase.paths {
            let joined_paths = paths.join(":");
            (
                format!("ENV PATH {}:$PATH", joined_paths),
                format!("RUN printf '\\nPATH={joined_paths}:$PATH' >> /root/.profile"),
            )
        } else {
            ("".to_string(), "".to_string())
        };

        // Files to copy for install phase
        // If none specified, copy over the entire app
        let install_files = install_phase
            .only_include_files
            .clone()
            .unwrap_or_else(|| vec![".".to_string()]);

        // -- Build
        let build_cache_mount = get_cache_mount(&cache_key, &build_phase.cache_directories);

        let build_cmd = build_phase
            .cmds
            .unwrap_or_default()
            .iter()
            .map(|c| format!("RUN {} {}", build_cache_mount, c))
            .collect::<Vec<String>>()
            .join("\n");

        let build_files = build_phase.only_include_files.unwrap_or_else(|| {
            // Only copy over the entire app if we haven't already in the install phase
            if install_phase.only_include_files.is_none() {
                Vec::new()
            } else {
                vec![".".to_string()]
            }
        });

        // -- Start
        let start_cmd = start_phase
            .cmd
            .map_or_else(|| "".to_string(), |cmd| format!("CMD {}", cmd));

        // If we haven't yet copied over the entire app, do that before starting
        let start_files = start_phase.only_include_files.clone();

        let run_image_setup = match start_phase.run_image {
            Some(run_image) => {
                // RUN true to prevent a Docker bug https://github.com/moby/moby/issues/37965#issuecomment-426853382
                format! {"
                FROM {run_image}
                WORKDIR {app_dir}
                COPY --from=0 /etc/ssl/certs /etc/ssl/certs
                RUN true
                {copy_cmd}
            ",
                    run_image=run_image,
                    app_dir=app_dir,
                    copy_cmd=get_copy_from_command("0", &start_files.unwrap_or_default(), app_dir)
                }
            }
            None => get_copy_command(
                // If no files specified and no run image, copy everything in /app/ over
                &start_files.unwrap_or_else(|| vec![".".to_string()]),
                app_dir,
            ),
        };

        let dockerfile = formatdoc! {"
          FROM {base_image}

          WORKDIR {app_dir}

          # Setup
          {setup_copy_cmd}
          RUN nix-env -if environment.nix
          {apt_get_cmd}
          {setup_cmd}
          
          {assets_copy_cmd}

          # Load environment variables
          {args_string}

          # Install
          {install_copy_cmd}
          {install_cmd}

          {build_path}
          {run_path}

          # Build
          {build_copy_cmd}
          {build_cmd}

          # Start
          {run_image_setup}
          {start_cmd}
        ",
        base_image=setup_phase.base_image,
        install_copy_cmd=get_copy_command(&install_files, app_dir),
        build_copy_cmd=get_copy_command(&build_files, app_dir)};

        dockerfile
    }
}

fn get_cache_mount(cache_key: &Option<String>, cache_directories: &Option<Vec<String>>) -> String {
<<<<<<< HEAD
    let sanitized_cache_key = cache_key.as_ref().map(|k| sanitize_cache_key(k));

    match (sanitized_cache_key, cache_directories) {
=======
    match (cache_key, cache_directories) {
>>>>>>> 34451b22
        (Some(cache_key), Some(cache_directories)) => cache_directories
            .iter()
            .map(|dir| {
                let sanitized_dir = dir.replace('~', "/root");
                let sanitized_key = sanitize_cache_key(format!("{cache_key}-{sanitized_dir}"));
                format!("--mount=type=cache,id={sanitized_key},target={sanitized_dir}")
            })
            .collect::<Vec<String>>()
            .join(" "),
        _ => "".to_string(),
    }
}

fn get_copy_command(files: &[String], app_dir: &str) -> String {
    if files.is_empty() {
        "".to_owned()
    } else {
        format!("COPY {} {}", files.join(" "), app_dir)
    }
}

fn get_copy_from_command(from: &str, files: &[String], app_dir: &str) -> String {
    if files.is_empty() {
        format!("COPY --from=0 {} {}", app_dir, app_dir)
    } else {
        format!(
            "COPY --from={} {} {}",
            from,
            files
                .iter()
                .map(|f| f.replace("./", app_dir))
                .collect::<Vec<_>>()
                .join(" "),
            app_dir
        )
    }
}

#[cfg(test)]
mod tests {
    use super::*;

    #[test]
    fn test_get_cache_mount() {
        let cache_key = Some("cache_key".to_string());
        let cache_directories = Some(vec!["dir1".to_string(), "dir2".to_string()]);

        let expected = "--mount=type=cache,id=cache_key-dir1,target=dir1 --mount=type=cache,id=cache_key-dir2,target=dir2";
        let actual = get_cache_mount(&cache_key, &cache_directories);

        assert_eq!(expected, actual);
    }

    #[test]
    fn test_get_cache_mount_invalid_cache_key() {
        let cache_key = Some("my cache key".to_string());
        let cache_directories = Some(vec!["dir1".to_string(), "dir2".to_string()]);

        let expected = "--mount=type=cache,id=my-cache-key-dir1,target=dir1 --mount=type=cache,id=my-cache-key-dir2,target=dir2";
        let actual = get_cache_mount(&cache_key, &cache_directories);

        assert_eq!(expected, actual);
    }
}<|MERGE_RESOLUTION|>--- conflicted
+++ resolved
@@ -371,13 +371,8 @@
 }
 
 fn get_cache_mount(cache_key: &Option<String>, cache_directories: &Option<Vec<String>>) -> String {
-<<<<<<< HEAD
-    let sanitized_cache_key = cache_key.as_ref().map(|k| sanitize_cache_key(k));
-
-    match (sanitized_cache_key, cache_directories) {
-=======
+
     match (cache_key, cache_directories) {
->>>>>>> 34451b22
         (Some(cache_key), Some(cache_directories)) => cache_directories
             .iter()
             .map(|dir| {
