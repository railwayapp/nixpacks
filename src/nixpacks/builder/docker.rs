use std::{
    fs::{self, File},
    io::Write,
    path::{Path, PathBuf},
    process::Command,
};

use super::Builder;
use crate::nixpacks::{app, files, logger::Logger, nix, plan::BuildPlan, NIX_PACKS_VERSION};
use anyhow::{bail, Context, Ok, Result};
use indoc::formatdoc;
use tempdir::TempDir;
use uuid::Uuid;

#[derive(Clone, Default, Debug)]
pub struct DockerBuilderOptions {
    pub name: Option<String>,
    pub out_dir: Option<String>,
    pub tags: Vec<String>,
    pub labels: Vec<String>,
    pub quiet: bool,
}

pub struct DockerBuilder {
    logger: Logger,
    options: DockerBuilderOptions,
}

impl Builder for DockerBuilder {
    fn create_image(&self, app_src: &str, plan: &BuildPlan) -> Result<()> {
        self.logger
            .log_section(format!("Building (nixpacks v{})", NIX_PACKS_VERSION).as_str());

        println!("{}", plan.get_build_string());

        let id = Uuid::new_v4();

        let dir = match &self.options.out_dir {
            Some(dir) => dir.into(),
            None => {
                let tmp = TempDir::new("nixpacks").context("Creating a temp directory")?;
                tmp.into_path()
            }
        };
        let dest = dir.to_str().context("Invalid temp directory path")?;
        let name = self.options.name.clone().unwrap_or_else(|| id.to_string());

        // Write everything to destination
        self.write_app(app_src, dest).context("Writing app")?;
        self.write_assets(plan, dest).context("Writing assets")?;
        self.write_dockerfile(plan, dest)
            .context("Writing Dockerfile")?;
        self.write_nix_expression(plan, dest)
            .context("Writing NIx expression")?;

        // Only build if the --out flag was not specified
        if self.options.out_dir.is_none() {
            let mut docker_build_cmd = self.get_docker_build_cmd(plan, name.as_str(), dest);

            // Execute docker build
            let build_result = docker_build_cmd.spawn()?.wait().context("Building image")?;

            if !build_result.success() {
                bail!("Docker build failed")
            }

            self.logger.log_section("Successfully Built!");

            println!("\nRun:");
            println!("  docker run -it {}", name);
        } else {
            println!("\nSaved output to:");
            println!("  {}", dest);
        }

        Ok(())
    }
}

impl DockerBuilder {
    pub fn new(logger: Logger, options: DockerBuilderOptions) -> DockerBuilder {
        DockerBuilder { logger, options }
    }

    fn get_docker_build_cmd(&self, plan: &BuildPlan, name: &str, dest: &str) -> Command {
        let mut docker_build_cmd = Command::new("docker");
        docker_build_cmd.arg("build").arg(dest).arg("-t").arg(name);

        if self.options.quiet {
            docker_build_cmd.arg("--quiet");
        }

        // Add build environment variables
        for (name, value) in plan.variables.clone().unwrap_or_default().iter() {
            docker_build_cmd
                .arg("--build-arg")
                .arg(format!("{}={}", name, value));
        }

        // Add user defined tags and labels to the image
        for t in self.options.tags.clone() {
            docker_build_cmd.arg("-t").arg(t);
        }
        for l in self.options.labels.clone() {
            docker_build_cmd.arg("--label").arg(l);
        }

        docker_build_cmd
    }

    fn write_app(&self, app_src: &str, dest: &str) -> Result<()> {
        files::recursive_copy_dir(app_src, &dest)
    }

    fn write_dockerfile(&self, plan: &BuildPlan, dest: &str) -> Result<()> {
        let dockerfile = self.create_dockerfile(plan);

        let dockerfile_path = PathBuf::from(dest).join(PathBuf::from("Dockerfile"));
        File::create(dockerfile_path.clone()).context("Creating Dockerfile file")?;
        fs::write(dockerfile_path, dockerfile).context("Writing Dockerfile")?;

        Ok(())
    }

    fn write_nix_expression(&self, plan: &BuildPlan, dest: &str) -> Result<()> {
        let nix_expression = nix::create_nix_expression(plan);

        let nix_path = PathBuf::from(dest).join(PathBuf::from("environment.nix"));
        let mut nix_file = File::create(nix_path).context("Creating Nix environment file")?;
        nix_file
            .write_all(nix_expression.as_bytes())
            .context("Unable to write Nix expression")?;

        Ok(())
    }

    fn write_assets(&self, plan: &BuildPlan, dest: &str) -> Result<()> {
        if let Some(assets) = &plan.static_assets {
            if !assets.is_empty() {
                let static_assets_path = PathBuf::from(dest).join(PathBuf::from("assets"));
                fs::create_dir_all(&static_assets_path).context("Creating static assets folder")?;

                for (name, content) in assets {
                    let path = Path::new(&static_assets_path).join(name);
                    let parent = path.parent().unwrap();
                    fs::create_dir_all(parent)
                        .context(format!("Creating parent directory for {}", name))?;
                    let mut file =
                        File::create(path).context(format!("Creating asset file for {name}"))?;
                    file.write_all(content.as_bytes())
                        .context(format!("Writing asset {name}"))?;
                }
            }
        }

        Ok(())
    }

    fn create_dockerfile(&self, plan: &BuildPlan) -> String {
        let app_dir = "/app/";
        let assets_dir = app::ASSETS_DIR;

        let setup_phase = plan.setup.clone().unwrap_or_default();
        let install_phase = plan.install.clone().unwrap_or_default();
        let build_phase = plan.build.clone().unwrap_or_default();
        let start_phase = plan.start.clone().unwrap_or_default();
        let variables = plan.variables.clone().unwrap_or_default();
        let static_assets = plan.static_assets.clone().unwrap_or_default();

        // -- Variables
        let args_string = if !variables.is_empty() {
            format!(
                "ARG {}\nENV {}",
                // Pull the variables in from docker `--build-arg`
                variables
                    .iter()
                    .map(|var| var.0.to_string())
                    .collect::<Vec<_>>()
                    .join(" "),
                // Make the variables available at runtime
                variables
                    .iter()
                    .map(|var| format!("{}=${}", var.0, var.0))
                    .collect::<Vec<_>>()
                    .join(" ")
            )
        } else {
            "".to_string()
        };

        // -- Setup
        let mut setup_files: Vec<String> = vec!["environment.nix".to_string()];
        if let Some(mut setup_file_deps) = setup_phase.only_include_files {
            setup_files.append(&mut setup_file_deps);
        }
        let setup_copy_cmd = format!("COPY {} {}", setup_files.join(" "), app_dir);

        let mut apt_get_cmd = "".to_string();
        if !setup_phase.apt_pkgs.clone().unwrap_or_default().is_empty() {
            let apt_pkgs = setup_phase.apt_pkgs.unwrap_or_default().join(" ");
            println!(
                "WARNING: Using apt for installing packages will break build reproducibility."
            );
            apt_get_cmd = format!("RUN apt-get update && apt-get install -y {}", apt_pkgs);
        }

        // -- Static Assets
        let assets_copy_cmd = if !static_assets.is_empty() {
            static_assets
                .into_keys()
                .map(|name| format!("COPY assets/{} {}{}", name, assets_dir, name))
                .collect::<Vec<String>>()
                .join("\n")
        } else {
            "".to_string()
        };

        // -- Install
        let install_cmd = install_phase
            .cmd
            .clone()
            .map(|cmd| format!("RUN {}", cmd))
            .unwrap_or_else(|| "".to_string());

        let (build_path, run_path) = if let Some(paths) = install_phase.paths {
            let joined_paths = paths.join(":");
            (
                format!("ENV PATH {}:$PATH", joined_paths),
                format!("RUN printf '\\nPATH={joined_paths}:$PATH' >> /root/.profile"),
            )
        } else {
            ("".to_string(), "".to_string())
        };

        // Files to copy for install phase
        // If none specified, copy over the entire app
        let install_files = install_phase
            .only_include_files
            .clone()
            .unwrap_or_else(|| vec![".".to_string()]);

        // -- Build
        let build_cmd = build_phase
            .cmd
            .clone()
            .map(|cmd| format!("RUN {}", cmd))
            .unwrap_or_else(|| "".to_string());

        let build_files = build_phase.only_include_files.unwrap_or_else(|| {
            // Only copy over the entire app if we haven't already in the install phase
            if install_phase.only_include_files.is_none() {
                Vec::new()
            } else {
                vec![".".to_string()]
            }
        });

        // -- Start
        let start_cmd = start_phase
            .cmd
            .map(|cmd| format!("CMD {}", cmd))
            .unwrap_or_else(|| "".to_string());

        // If we haven't yet copied over the entire app, do that before starting
        let start_files = start_phase.only_include_files.clone();

        let run_image_setup = match start_phase.run_image {
            Some(run_image) => {
                // RUN true to prevent a Docker bug https://github.com/moby/moby/issues/37965#issuecomment-426853382
                format! {"
                FROM {run_image}
                WORKDIR {app_dir}
                COPY --from=0 /etc/ssl/certs /etc/ssl/certs
                RUN true
                {copy_cmd}
            ",
                    run_image=run_image,
                    app_dir=app_dir,
                    copy_cmd=get_copy_from_command("0", &start_files.unwrap_or_default(), app_dir)
                }
            }
            None => get_copy_command(
                // If no files specified and no run image, copy everything in /app/ over
                &start_files.unwrap_or_else(|| vec![".".to_string()]),
                app_dir,
            ),
        };

        let nix_variables = setup_phase.nix_environment_variables.unwrap_or_default();
        let nix_cmd = if !nix_variables.is_empty() {
            format!(
                "{} nix-env -if environment.nix",
                nix_variables
                    .iter()
                    .map(|(key, val)| format!("{}={}", key, val))
                    .collect::<Vec<_>>()
                    .join(" ")
            )
        } else {
            "nix-env -if environment.nix".to_string()
        };

        let dockerfile = formatdoc! {"
          FROM {base_image}

          WORKDIR {app_dir}

          # Setup
          {setup_copy_cmd}
<<<<<<< HEAD
          RUN {nix_cmd}
=======
          RUN nix-env -if environment.nix
          {apt_get_cmd}
>>>>>>> 149f964a
          {assets_copy_cmd}

          # Load environment variables
          {args_string}

          # Install
          {install_copy_cmd}
          {install_cmd}

          {build_path}
          {run_path}

          # Build
          {build_copy_cmd}
          {build_cmd}

          # Start
          {run_image_setup}
          {start_cmd}
        ",
        base_image=setup_phase.base_image,
        install_copy_cmd=get_copy_command(&install_files, app_dir),
        build_copy_cmd=get_copy_command(&build_files, app_dir)};

        dockerfile
    }
}

fn get_copy_command(files: &[String], app_dir: &str) -> String {
    if files.is_empty() {
        "".to_owned()
    } else {
        format!("COPY {} {}", files.join(" "), app_dir)
    }
}

fn get_copy_from_command(from: &str, files: &[String], app_dir: &str) -> String {
    if files.is_empty() {
        format!("COPY --from=0 {} {}", app_dir, app_dir)
    } else {
        format!(
            "COPY --from={} {} {}",
            from,
            files
                .iter()
                .map(|f| f.replace("./", app_dir))
                .collect::<Vec<_>>()
                .join(" "),
            app_dir
        )
    }
}<|MERGE_RESOLUTION|>--- conflicted
+++ resolved
@@ -307,12 +307,8 @@
 
           # Setup
           {setup_copy_cmd}
-<<<<<<< HEAD
           RUN {nix_cmd}
-=======
-          RUN nix-env -if environment.nix
           {apt_get_cmd}
->>>>>>> 149f964a
           {assets_copy_cmd}
 
           # Load environment variables
