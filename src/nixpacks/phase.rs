--- conflicted
+++ resolved
@@ -52,10 +52,11 @@
         self.archive = Some(archive);
     }
 
-<<<<<<< HEAD
+
     pub fn set_nix_environment_variables(&mut self, variables: EnvironmentVariables) {
         self.nix_environment_variables = Some(variables);
-=======
+    }
+
     pub fn add_library(&mut self, lib: String) {
         if let Some(mut libraries) = self.libraries.clone() {
             libraries.push(lib);
@@ -63,7 +64,6 @@
         } else {
             self.libraries = Some(vec![lib]);
         }
->>>>>>> 6be7c577
     }
 }
 
