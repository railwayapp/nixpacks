use super::Provider;
use crate::nixpacks::{
    app::App,
    environment::Environment,
    nix::pkg::Pkg,
    plan::{
        phase::{Phase, StartPhase},
        BuildPlan,
    },
};
use anyhow::Result;
use regex::Regex;

<<<<<<< HEAD
const DEFAULT_JDK_PKG_NAME: &'static &str = &"jdk8";
=======
const DEFAULT_JDK_PKG_NAME: &str = "jdk8";
const LEIN_CACHE_DIR: &str = "~/.m2";
>>>>>>> e43e9f92

pub struct ClojureProvider {}

impl Provider for ClojureProvider {
    fn name(&self) -> &str {
        "clojure"
    }

    fn detect(&self, app: &App, _env: &Environment) -> Result<bool> {
        Ok(app.includes_file("project.clj"))
    }

<<<<<<< HEAD
    fn get_build_plan(&self, app: &App, env: &Environment) -> Result<Option<BuildPlan>> {
        let setup = Phase::setup(Some(vec![
=======
    fn install(&self, _app: &App, _env: &Environment) -> Result<Option<InstallPhase>> {
        let mut install_phase = InstallPhase::new("".to_string());
        install_phase.add_cache_directory(LEIN_CACHE_DIR.to_string());
        Ok(Some(install_phase))
    }

    fn setup(&self, app: &App, env: &Environment) -> Result<Option<SetupPhase>> {
        Ok(Some(SetupPhase::new(vec![
>>>>>>> e43e9f92
            Pkg::new("leiningen"),
            ClojureProvider::get_nix_jdk_package(app, env)?,
        ]));

        let has_lein_ring_plugin = app
            .read_file("project.clj")?
            .to_lowercase()
            .contains("[lein-ring ");

        let build_cmd = if has_lein_ring_plugin {
            "lein ring uberjar"
        } else {
            "lein uberjar"
        };

        // based on project config, uberjar can be created under ./target/uberjar or ./target, This ensure file will be found on the same place whatevery the project config is
        let move_file_cmd = "if [ -f /app/target/uberjar/*standalone.jar ]; then  mv /app/target/uberjar/*standalone.jar /app/target/*standalone.jar; fi";
        let build = Phase::build(Some(format!("{}; {}", build_cmd, move_file_cmd)));

        let start = StartPhase::new("java $JAVA_OPTS -jar /app/target/*standalone.jar");

        let plan = BuildPlan::new(vec![setup, build], Some(start));
        Ok(Some(plan))
    }
}

impl ClojureProvider {
    fn get_custom_version(app: &App, env: &Environment) -> Result<String> {
        // Fetch version from configs
        let mut custom_version = env.get_config_variable("JDK_VERSION");

        // If not from configs, get it from the .jdk-version file
        if custom_version.is_none() && app.includes_file(".jdk-version") {
            custom_version = Some(app.read_file(".jdk-version")?);
        }

        match custom_version {
            Some(v) => Ok(v),
            None => Ok(DEFAULT_JDK_PKG_NAME.to_string()),
        }
    }

    fn parse_custom_version(custom_version: &str) -> Result<String> {
        // Regex for reading JDK versions (e.g. 8 or 11 or latest)
        let jdk_regex = Regex::new(r"^([0-9][0-9]?|latest)$")?;

        // Capture matches
        let matches = jdk_regex.captures(custom_version.trim());

        // If no matches, just use default
        if matches.is_none() {
            return Ok(DEFAULT_JDK_PKG_NAME.to_string());
        }

        let matches = matches.unwrap();
        let matched_value = matches.get(0);

        let value = match matched_value {
            Some(m) => m.as_str(),
            None => "_",
        };

        Ok(value.to_string())
    }

    pub fn get_nix_jdk_package(app: &App, env: &Environment) -> Result<Pkg> {
        let custom_version = ClojureProvider::get_custom_version(app, env)?;
        let parsed_version = ClojureProvider::parse_custom_version(&custom_version)?;

        let pkg_name = match parsed_version.as_str() {
            "latest" => "jdk",
            "11" => "jdk11",
            _ => DEFAULT_JDK_PKG_NAME, // 8 or any other value
        };

        Ok(Pkg::new(pkg_name))
    }
}

#[cfg(test)]
mod test {
    use super::*;
    use crate::nixpacks::{app::App, environment::Environment, nix::pkg::Pkg};
    use std::collections::BTreeMap;

    #[test]
    fn test_no_version() -> Result<()> {
        assert_eq!(
            ClojureProvider::get_nix_jdk_package(
                &App::new("./examples/clojure")?,
                &Environment::default()
            )?,
            Pkg::new(DEFAULT_JDK_PKG_NAME)
        );

        Ok(())
    }

    #[test]
    fn test_custom_version() -> Result<()> {
        assert_eq!(
            ClojureProvider::get_nix_jdk_package(
                &App::new("./examples/clojure-jdk11")?,
                &Environment::default()
            )?,
            Pkg::new("jdk11")
        );

        Ok(())
    }

    #[test]
    fn test_custom_latest_version() -> Result<()> {
        assert_eq!(
            ClojureProvider::get_nix_jdk_package(
                &App::new("./examples/clojure-jdk-latest")?,
                &Environment::default()
            )?,
            Pkg::new("jdk")
        );

        Ok(())
    }

    #[test]
    fn test_latest_version_from_environment_variable() -> Result<()> {
        assert_eq!(
            ClojureProvider::get_nix_jdk_package(
                &App::new("./examples/clojure-jdk-latest")?,
                &Environment::new(BTreeMap::from([(
                    "NIXPACKS_JDK_VERSION".to_string(),
                    "latest".to_string()
                )]))
            )?,
            Pkg::new("jdk")
        );

        Ok(())
    }

    #[test]
    fn test_version_from_environment_variable() -> Result<()> {
        assert_eq!(
            ClojureProvider::get_nix_jdk_package(
                &App::new("./examples/clojure")?,
                &Environment::new(BTreeMap::from([(
                    "NIXPACKS_JDK_VERSION".to_string(),
                    "11".to_string()
                )]))
            )?,
            Pkg::new("jdk11")
        );

        Ok(())
    }
}<|MERGE_RESOLUTION|>--- conflicted
+++ resolved
@@ -11,12 +11,7 @@
 use anyhow::Result;
 use regex::Regex;
 
-<<<<<<< HEAD
 const DEFAULT_JDK_PKG_NAME: &'static &str = &"jdk8";
-=======
-const DEFAULT_JDK_PKG_NAME: &str = "jdk8";
-const LEIN_CACHE_DIR: &str = "~/.m2";
->>>>>>> e43e9f92
 
 pub struct ClojureProvider {}
 
@@ -29,19 +24,8 @@
         Ok(app.includes_file("project.clj"))
     }
 
-<<<<<<< HEAD
     fn get_build_plan(&self, app: &App, env: &Environment) -> Result<Option<BuildPlan>> {
         let setup = Phase::setup(Some(vec![
-=======
-    fn install(&self, _app: &App, _env: &Environment) -> Result<Option<InstallPhase>> {
-        let mut install_phase = InstallPhase::new("".to_string());
-        install_phase.add_cache_directory(LEIN_CACHE_DIR.to_string());
-        Ok(Some(install_phase))
-    }
-
-    fn setup(&self, app: &App, env: &Environment) -> Result<Option<SetupPhase>> {
-        Ok(Some(SetupPhase::new(vec![
->>>>>>> e43e9f92
             Pkg::new("leiningen"),
             ClojureProvider::get_nix_jdk_package(app, env)?,
         ]));
