--- conflicted
+++ resolved
@@ -42,13 +42,8 @@
         };
 
         // based on project config, uberjar can be created under ./target/uberjar or ./target, This ensure file will be found on the same place whatevery the project config is
-<<<<<<< HEAD
         let move_file_cmd = "if [ -f /app/target/default+uberjar/*standalone.jar ]; then mv /app/target/default+uberjar/*standalone.jar /app/target/*standalone.jar; fi";
-        let mut build = Phase::build(Some(format!("{}; {}", build_cmd, move_file_cmd)));
-=======
-        let move_file_cmd = "if [ -f /app/target/uberjar/*standalone.jar ]; then  mv /app/target/uberjar/*standalone.jar /app/target/*standalone.jar; fi";
         let mut build = Phase::build(Some(format!("{build_cmd}; {move_file_cmd}")));
->>>>>>> 185dd539
         build.depends_on_phase("setup");
 
         let start = StartPhase::new("bash -c \"java $JAVA_OPTS -jar /app/target/*standalone.jar\"");
