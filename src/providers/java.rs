use super::Provider;
use crate::nixpacks::{
    app::App,
    environment::Environment,
    nix::pkg::Pkg,
    plan::legacy_phase::{LegacyBuildPhase, LegacySetupPhase, LegacyStartPhase},
};
use anyhow::Result;
pub struct JavaProvider {}

impl Provider for JavaProvider {
    fn name(&self) -> &str {
        "Java"
    }

    fn detect(&self, app: &App, _env: &Environment) -> Result<bool> {
        Ok(app.includes_file("pom.xml")
            || app.includes_directory("pom.atom")
            || app.includes_directory("pom.clj")
            || app.includes_directory("pom.groovy")
            || app.includes_file("pom.rb")
            || app.includes_file("pom.scala")
            || app.includes_file("pom.yaml")
            || app.includes_file("pom.yml"))
    }

    fn setup(&self, _app: &App, _env: &Environment) -> Result<Option<LegacySetupPhase>> {
        Ok(Some(LegacySetupPhase::new(vec![
            Pkg::new("maven"),
            Pkg::new("jdk8"),
        ])))
    }

    fn build(&self, app: &App, _env: &Environment) -> Result<Option<LegacyBuildPhase>> {
        let mvn_exe = self.get_maven_exe(app);
        Ok(Some(LegacyBuildPhase::new(format!("{mvn_exe} -DoutputFile=target/mvn-dependency-list.log -B -DskipTests clean dependency:list install", 
            mvn_exe=mvn_exe
        ))))
    }

<<<<<<< HEAD
    fn start(&self, app: &App, _env: &Environment) -> Result<Option<LegacyStartPhase>> {
        let start_cmd = self.get_start_cmd(app)?;
        Ok(Some(LegacyStartPhase::new(start_cmd)))
=======
    fn start(&self, app: &App, _env: &Environment) -> Result<Option<StartPhase>> {
        let start_cmd = self.get_start_cmd(app);
        Ok(Some(StartPhase::new(start_cmd)))
>>>>>>> 68cfbf4b
    }
}

impl JavaProvider {
    fn get_maven_exe(&self, app: &App) -> String {
        // App has a maven wrapper
        if app.includes_file("mvnw") && app.includes_file(".mvn/wrapper/maven-wrapper.properties") {
            "./mvnw".to_string()
        } else {
            "mvn".to_string()
        }
    }

    fn get_start_cmd(&self, app: &App) -> String {
        if app.includes_file("pom.xml") {
            format!(
                "java {} $JAVA_OPTS -jar target/*jar",
                self.get_port_config(app)
            )
        } else {
            "java $JAVA_OPTS -jar target/*jar".to_string()
        }
    }
    fn get_port_config(&self, app: &App) -> String {
        let pom_file = app.read_file("pom.xml").unwrap_or_default();
        if pom_file.contains("<groupId>org.wildfly.swarm") {
            "-Dswarm.http.port=$PORT".to_string()
        } else if pom_file.contains("<groupId>org.springframework.boot")
            && pom_file.contains("<artifactId>spring-boot")
        {
            "-Dserver.port=$PORT".to_string()
        } else {
            "".to_string()
        }
    }
}<|MERGE_RESOLUTION|>--- conflicted
+++ resolved
@@ -38,15 +38,9 @@
         ))))
     }
 
-<<<<<<< HEAD
     fn start(&self, app: &App, _env: &Environment) -> Result<Option<LegacyStartPhase>> {
-        let start_cmd = self.get_start_cmd(app)?;
+        let start_cmd = self.get_start_cmd(app);
         Ok(Some(LegacyStartPhase::new(start_cmd)))
-=======
-    fn start(&self, app: &App, _env: &Environment) -> Result<Option<StartPhase>> {
-        let start_cmd = self.get_start_cmd(app);
-        Ok(Some(StartPhase::new(start_cmd)))
->>>>>>> 68cfbf4b
     }
 }
 
