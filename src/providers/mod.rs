use crate::nixpacks::{app::App, environment::Environment, plan::BuildPlan};
use anyhow::Result;

pub mod clojure;
pub mod crystal;
pub mod csharp;
pub mod dart;
pub mod deno;
pub mod elixir;
pub mod fsharp;
pub mod go;
pub mod haskell;
pub mod java;
pub mod node;
pub mod php;
pub mod python;
pub mod ruby;
pub mod rust;
pub mod staticfile;
pub mod swift;
pub mod zig;

pub trait Provider {
    fn name(&self) -> &str;
    fn detect(&self, app: &App, _env: &Environment) -> Result<bool>;
<<<<<<< HEAD

    fn get_metadata(&self, _app: &App, _env: &Environment) -> Result<ProviderMetadata> {
        Ok(ProviderMetadata::default())
    }

    fn get_build_plan(&self, _app: &App, _env: &Environment) -> Result<Option<BuildPlan>> {
        Ok(None)
    }

    fn setup(&self, _app: &App, _env: &Environment) -> Result<Option<LegacySetupPhase>> {
        Ok(None)
    }
    fn install(&self, _app: &App, _env: &Environment) -> Result<Option<LegacyInstallPhase>> {
        Ok(None)
    }
    fn build(&self, _app: &App, _env: &Environment) -> Result<Option<LegacyBuildPhase>> {
        Ok(None)
    }
    fn start(&self, _app: &App, _env: &Environment) -> Result<Option<LegacyStartPhase>> {
        Ok(None)
    }
    fn static_assets(&self, _app: &App, _env: &Environment) -> Result<Option<StaticAssets>> {
        Ok(None)
    }
    fn environment_variables(
        &self,
        _app: &App,
        _env: &Environment,
    ) -> Result<Option<EnvironmentVariables>> {
        Ok(None)
    }
}

#[derive(Default)]
pub struct ProviderMetadata {
    pub labels: Option<Vec<String>>,
}

impl ProviderMetadata {
    pub fn from(values: Vec<(bool, &str)>) -> ProviderMetadata {
        let labels = values
            .into_iter()
            .filter(|(include, _)| *include)
            .map(|(_, value)| (*value).to_owned())
            .collect();

        ProviderMetadata {
            labels: Some(labels),
        }
    }

    pub fn join_as_comma_separated(&self, provider_name: String) -> String {
        let mut arr = vec![provider_name];
        let mut labels_arr = match &self.labels {
            Some(v) => v.clone(),
            _ => vec![],
        };

        arr.append(labels_arr.as_mut());
        arr.join(",")
    }

    pub fn has_label(&self, name: &str) -> bool {
        match &self.labels {
            None => false,
            Some(value) => value.contains(&name.to_string()),
        }
    }
=======
    fn get_build_plan(&self, _app: &App, _environment: &Environment) -> Result<Option<BuildPlan>>;
>>>>>>> 14ff72ff
}<|MERGE_RESOLUTION|>--- conflicted
+++ resolved
@@ -23,37 +23,9 @@
 pub trait Provider {
     fn name(&self) -> &str;
     fn detect(&self, app: &App, _env: &Environment) -> Result<bool>;
-<<<<<<< HEAD
-
+    fn get_build_plan(&self, _app: &App, _environment: &Environment) -> Result<Option<BuildPlan>>;
     fn get_metadata(&self, _app: &App, _env: &Environment) -> Result<ProviderMetadata> {
         Ok(ProviderMetadata::default())
-    }
-
-    fn get_build_plan(&self, _app: &App, _env: &Environment) -> Result<Option<BuildPlan>> {
-        Ok(None)
-    }
-
-    fn setup(&self, _app: &App, _env: &Environment) -> Result<Option<LegacySetupPhase>> {
-        Ok(None)
-    }
-    fn install(&self, _app: &App, _env: &Environment) -> Result<Option<LegacyInstallPhase>> {
-        Ok(None)
-    }
-    fn build(&self, _app: &App, _env: &Environment) -> Result<Option<LegacyBuildPhase>> {
-        Ok(None)
-    }
-    fn start(&self, _app: &App, _env: &Environment) -> Result<Option<LegacyStartPhase>> {
-        Ok(None)
-    }
-    fn static_assets(&self, _app: &App, _env: &Environment) -> Result<Option<StaticAssets>> {
-        Ok(None)
-    }
-    fn environment_variables(
-        &self,
-        _app: &App,
-        _env: &Environment,
-    ) -> Result<Option<EnvironmentVariables>> {
-        Ok(None)
     }
 }
 
@@ -92,7 +64,4 @@
             Some(value) => value.contains(&name.to_string()),
         }
     }
-=======
-    fn get_build_plan(&self, _app: &App, _environment: &Environment) -> Result<Option<BuildPlan>>;
->>>>>>> 14ff72ff
 }