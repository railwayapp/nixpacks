--- conflicted
+++ resolved
@@ -274,7 +274,6 @@
         pkg_manager.to_string()
     }
 
-<<<<<<< HEAD
     pub fn get_package_manager_dlx_command(app: &App) -> String {
         let pkg_manager = NodeProvider::get_package_manager(app);
         match pkg_manager.as_str() {
@@ -285,14 +284,11 @@
         .to_string()
     }
 
-    pub fn get_install_command(app: &App) -> String {
-=======
     pub fn get_install_command(app: &App) -> Option<String> {
         if !app.includes_file("package.json") {
             return None;
         }
 
->>>>>>> abfec529
         let mut install_cmd = "npm i";
         let package_manager = NodeProvider::get_package_manager(app);
         if package_manager == "pnpm" {
