--- conflicted
+++ resolved
@@ -269,8 +269,6 @@
         pkg_manager.to_string()
     }
 
-<<<<<<< HEAD
-=======
     pub fn get_package_manager_dlx_command(app: &App) -> String {
         let pkg_manager = NodeProvider::get_package_manager(app);
         match pkg_manager.as_str() {
@@ -281,33 +279,11 @@
         .to_string()
     }
 
->>>>>>> 47e6d27a
     pub fn get_install_command(app: &App) -> Option<String> {
         if !app.includes_file("package.json") {
             return None;
         }
 
-<<<<<<< HEAD
-        let package_manager = NodeProvider::get_package_manager(app);
-
-        let cmd = if package_manager == "pnpm" {
-            "pnpm i --frozen-lockfile"
-        } else if package_manager == "yarn" {
-            if app.includes_file(".yarnrc.yml") {
-                "yarn set version berry && yarn install --check-cache"
-            } else {
-                "yarn install --frozen-lockfile"
-            }
-        } else if app.includes_file("package-lock.json") {
-            "npm ci"
-        } else if app.includes_file("bun.lockb") {
-            "bun i --no-save"
-        } else {
-            "npm i"
-        };
-
-        Some(cmd.to_string())
-=======
         let mut install_cmd = "npm i".to_string();
         let package_manager = NodeProvider::get_package_manager(app);
         if package_manager == "pnpm" {
@@ -330,7 +306,6 @@
         }
 
         Some(install_cmd)
->>>>>>> 47e6d27a
     }
 
     fn get_package_manager_cache_dir(app: &App) -> String {
