--- conflicted
+++ resolved
@@ -1,8 +1,4 @@
-<<<<<<< HEAD
-use self::{nx::ProjectJson, turborepo::Turborepo};
-=======
-use self::nx::Nx;
->>>>>>> 79dfdfbb
+use self::{nx::Nx, turborepo::Turborepo};
 use super::Provider;
 use crate::nixpacks::{
     app::App,
@@ -94,35 +90,7 @@
         }
 
         // Build
-<<<<<<< HEAD
-        let dlx = NodeProvider::get_package_manager_dlx_command(app);
-        let mut build = if NodeProvider::is_nx_monorepo(app) {
-            let app_name = NodeProvider::get_nx_app_name(app, env)?.unwrap();
-            Phase::build(Some(format!(
-                "{} nx run {}:build:production",
-                dlx, app_name
-            )))
-        } else if Turborepo::is_turborepo(app) {
-            let turbo_cfg = Turborepo::get_config(app)?;
-            if let Some(build_cmd) = Turborepo::get_build_cmd(&turbo_cfg) {
-                Phase::build(Some(build_cmd))
-            } else if let Some(app_name) = Turborepo::get_app_name(env) {
-                Phase::build(Some(format!("{} turbo run {}:build", dlx, app_name)))
-            } else if NodeProvider::has_script(app, "build")? {
-                let pkg_manager = NodeProvider::get_package_manager(app);
-                Phase::build(Some(format!("{} run build", pkg_manager)))
-            } else {
-                Phase::build(None)
-            }
-        } else if NodeProvider::has_script(app, "build")? {
-            let pkg_manager = NodeProvider::get_package_manager(app);
-            Phase::build(Some(format!("{} run build", pkg_manager)))
-        } else {
-            Phase::build(None)
-        };
-=======
         let mut build = Phase::build(NodeProvider::get_build_cmd(app, env)?);
->>>>>>> 79dfdfbb
 
         // Next build cache directories
         let next_cache_dirs = NodeProvider::find_next_packages(app)?;
@@ -168,7 +136,36 @@
         Ok(false)
     }
 
-<<<<<<< HEAD
+    pub fn get_build_cmd(app: &App, env: &Environment) -> Result<Option<String>> {
+        if Nx::is_nx_monorepo(app, env) {
+            if let Some(nx_build_cmd) = Nx::get_nx_build_cmd(app, env) {
+                return Ok(Some(nx_build_cmd));
+            }
+        }
+
+        if Turborepo::is_turborepo(app) {
+            let turbo_cfg = Turborepo::get_config(app)?;
+            let dlx = NodeProvider::get_package_manager_dlx_command(app);
+            return if let Some(build_cmd) = Turborepo::get_build_cmd(&turbo_cfg) {
+                Ok(Some(build_cmd))
+            } else if let Some(app_name) = Turborepo::get_app_name(env) {
+                Ok(Some(format!("{} turbo run {}:build", dlx, app_name)))
+            } else if NodeProvider::has_script(app, "build")? {
+                let pkg_manager = NodeProvider::get_package_manager(app);
+                Ok(Some(format!("{} run build", pkg_manager)))
+            } else {
+                Ok(None)
+            }
+        }
+
+        if NodeProvider::has_script(app, "build")? {
+            let pkg_manager = NodeProvider::get_package_manager(app);
+            Ok(Some(format!("{} run build", pkg_manager)))
+        } else {
+            Ok(None)
+        }
+    }
+
     pub fn get_start_cmd(app: &App, env: &Environment) -> Result<Option<String>> {
         let dlx = NodeProvider::get_package_manager_dlx_command(app);
         let pkg_manager = NodeProvider::get_package_manager(app);
@@ -177,54 +174,11 @@
         } else {
             "node"
         };
-        if NodeProvider::is_nx_monorepo(app) {
-            let app_name = NodeProvider::get_nx_app_name(app, env)?.unwrap();
-            let output_path = NodeProvider::get_nx_output_path(app, env)?;
-            let project_json = NodeProvider::get_nx_project_json_for_app(app, env)?;
-
-            if let Some(start_target) = project_json.targets.start {
-                if start_target.configurations.is_some()
-                    && start_target.configurations.unwrap().production.is_some()
-                {
-                    return Ok(Some(format!(
-                        "{} nx run {}:start:production ",
-                        dlx, app_name
-                    )));
-                }
-                return Ok(Some(format!("{} nx run {}:start", dlx, app_name)));
-            }
-
-            if project_json.targets.build.executor == "@nrwl/next:build" {
-                return Ok(Some(format!(
-                    "cd {} && {} run start",
-                    pkg_manager, output_path
-                )));
-=======
-    pub fn get_build_cmd(app: &App, env: &Environment) -> Result<Option<String>> {
         if Nx::is_nx_monorepo(app, env) {
-            if let Some(nx_build_cmd) = Nx::get_nx_build_cmd(app, env) {
-                return Ok(Some(nx_build_cmd));
->>>>>>> 79dfdfbb
-            }
-        }
-
-        if NodeProvider::has_script(app, "build")? {
-            let pkg_manager = NodeProvider::get_package_manager(app);
-            Ok(Some(format!("{} run build", pkg_manager)))
-        } else {
-            Ok(None)
-        }
-    }
-
-<<<<<<< HEAD
-                return Ok(Some(format!(
-                    "{} {}/{}.js",
-                    executor, output_path, file_name
-                )));
-            }
-            return Ok(Some(format!("{} {}/index.js", executor, output_path)));
-        }
-
+            if let Some(nx_start_cmd) = Nx::get_nx_start_cmd(app, env)? {
+                return Ok(Some(nx_start_cmd));
+            }
+        }
         if Turborepo::is_turborepo(app) {
             let turbo_cfg = Turborepo::get_config(app)?;
             let app_name = Turborepo::get_app_name(env);
@@ -238,14 +192,8 @@
                 return Ok(Some(start_pipeline));
             }
             return Ok(Some(format!("{} turbo run start", dlx)));
-=======
-    pub fn get_start_cmd(app: &App, env: &Environment) -> Result<Option<String>> {
-        if Nx::is_nx_monorepo(app, env) {
-            if let Some(nx_start_cmd) = Nx::get_nx_start_cmd(app, env)? {
-                return Ok(Some(nx_start_cmd));
-            }
->>>>>>> 79dfdfbb
-        }
+        }
+
 
         let package_manager = NodeProvider::get_package_manager(app);
         if NodeProvider::has_script(app, "start")? {
