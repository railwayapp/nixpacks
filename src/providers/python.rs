use crate::{
    chain,
    nixpacks::{
        app::App,
        environment::{Environment, EnvironmentVariables},
        plan::{
            phase::{Phase, StartPhase},
            BuildPlan,
        },
    },
    Pkg,
};
use anyhow::{bail, Context, Ok, Result};
use regex::{Match, Regex};
use serde::Deserialize;
use std::result::Result::Ok as OkResult;
use std::{collections::HashMap, fs};

use super::{Provider, ProviderMetadata};

const DEFAULT_PYTHON_PKG_NAME: &str = "python38";
const POETRY_VERSION: &str = "1.1.13";
const PIP_CACHE_DIR: &str = "/root/.cache/pip";

pub struct PythonProvider {}

impl Provider for PythonProvider {
    fn name(&self) -> &str {
        "python"
    }

    fn detect(&self, app: &App, _env: &Environment) -> Result<bool> {
        Ok(app.includes_file("main.py")
            || app.includes_file("requirements.txt")
            || app.includes_file("pyproject.toml"))
    }

    fn get_metadata(&self, app: &App, env: &Environment) -> Result<ProviderMetadata> {
        let is_django = PythonProvider::is_django(app, env)?;
        let is_using_postgres = PythonProvider::is_using_postgres(app, env)?;
        let is_poetry = app.includes_file("poetry.lock");

        Ok(ProviderMetadata::from(vec![
            (is_django, "django"),
            (is_using_postgres, "postgres"),
            (is_poetry, "poetry"),
        ]))
    }

    fn get_build_plan(&self, app: &App, env: &Environment) -> Result<Option<BuildPlan>> {
        let mut plan = BuildPlan::default();

        if let Some(setup) = self.setup(app, env)? {
            plan.add_phase(setup);
        }
        if let Some(install) = self.install(app, env)? {
            plan.add_phase(install);
        }
        if let Some(start) = self.start(app, env)? {
            plan.set_start_phase(start);
        }

        let metadata = self.get_metadata(app, env)?;
        if metadata.has_label("poetry") {
            plan.add_variables(EnvironmentVariables::from([(
                "NIXPACKS_POETRY_VERSION".to_string(),
                POETRY_VERSION.to_string(),
            )]));
        }

        Ok(Some(plan))
    }
<<<<<<< HEAD

    fn environment_variables(
        &self,
        app: &App,
        env: &Environment,
    ) -> Result<Option<EnvironmentVariables>> {
        let metadata = self.get_metadata(app, env)?;
        if metadata.has_label("poetry.lock") {
            return Ok(Some(EnvironmentVariables::from([(
                "NIXPACKS_POETRY_VERSION".to_string(),
                POETRY_VERSION.to_string(),
            )])));
        }
        Ok(None)
    }
=======
>>>>>>> 14ff72ff
}

#[derive(Debug, Deserialize, Clone)]
#[allow(dead_code)]
struct PyProject {
    pub project: Option<ProjectDecl>,
}

#[derive(Debug, Deserialize, Clone)]
#[allow(dead_code)]
struct ProjectDecl {
    pub name: Option<String>,
    pub packages: Option<Vec<String>>,
    pub py_modules: Option<Vec<String>>,
    pub entry_points: Option<HashMap<String, String>>,
}

#[allow(dead_code)]
struct ProjectMeta {
    pub project_name: Option<String>,
    pub module_name: Option<String>,
    pub entry_point: Option<EntryPoint>,
}

#[allow(dead_code)]
enum EntryPoint {
    Command(String),
    Module(String),
}

impl PythonProvider {
    fn setup(&self, app: &App, env: &Environment) -> Result<Option<Phase>> {
        let mut pkgs: Vec<Pkg> = vec![];
        let python_base_package = PythonProvider::get_nix_python_package(app, env)?;

        pkgs.append(&mut vec![python_base_package]);

        if PythonProvider::is_django(app, env)? && PythonProvider::is_using_postgres(app, env)? {
            // Django with Postgres requires postgresql and gcc on top of the original python packages
            pkgs.append(&mut vec![Pkg::new("postgresql"), Pkg::new("gcc")]);
        }

        let mut setup_phase = Phase::setup(Some(pkgs));

        // Numpy needs some C headers to be available
        // stdenv.cc.cc.lib -> https://discourse.nixos.org/t/nixos-with-poetry-installed-pandas-libstdc-so-6-cannot-open-shared-object-file/8442/3
        if PythonProvider::uses_numpy(app)? {
            setup_phase.add_pkgs_libs(vec!["zlib".to_string(), "stdenv.cc.cc.lib".to_string()]);
        }

        Ok(Some(setup_phase))
    }

    fn install(&self, app: &App, _env: &Environment) -> Result<Option<Phase>> {
        let env_loc = "/opt/venv";
        let create_env = format!("python -m venv {}", env_loc);
        let activate_env = format!(". {}/bin/activate", env_loc);

        if app.includes_file("requirements.txt") {
            let mut install_phase = Phase::install(Some(format!(
                "{} && {} && pip install -r requirements.txt",
                create_env, activate_env
            )));

            install_phase.add_file_dependency("requirements.txt".to_string());
            install_phase.add_path(format!("{}/bin", env_loc));

            install_phase.add_cache_directory(PIP_CACHE_DIR.to_string());

            return Ok(Some(install_phase));
        } else if app.includes_file("pyproject.toml") {
            if app.includes_file("poetry.lock") {
                let install_poetry = "pip install poetry==$NIXPACKS_POETRY_VERSION".to_string();
                let mut install_phase = Phase::install(Some(format!(
                    "{} && {} && {} && poetry install --no-dev --no-interaction --no-ansi",
                    create_env, activate_env, install_poetry
                )));

                install_phase.add_file_dependency("poetry.lock".to_string());
                install_phase.add_file_dependency("pyproject.toml".to_string());
                install_phase.add_path(format!("{}/bin", env_loc));

                install_phase.add_cache_directory(PIP_CACHE_DIR.to_string());

                return Ok(Some(install_phase));
            }
            let mut install_phase = Phase::install(Some(format!(
                "{} && {} && pip install --upgrade build setuptools && pip install .",
                create_env, activate_env
            )));

            install_phase.add_file_dependency("pyproject.toml".to_string());
            install_phase.add_path(format!("{}/bin", env_loc));

            install_phase.add_cache_directory(PIP_CACHE_DIR.to_string());

            return Ok(Some(install_phase));
        }

        Ok(None)
    }

    fn start(&self, app: &App, env: &Environment) -> Result<Option<StartPhase>> {
        if PythonProvider::is_django(app, env)? {
            let app_name = PythonProvider::get_django_app_name(app, env)?;

            return Ok(Some(StartPhase::new(format!(
                "python manage.py migrate && gunicorn {}",
                app_name
            ))));
        }

        if app.includes_file("pyproject.toml") {
            if let OkResult(meta) = PythonProvider::parse_pyproject(app) {
                if let Some(entry_point) = meta.entry_point {
                    return Ok(Some(StartPhase::new(match entry_point {
                        EntryPoint::Command(cmd) => cmd,
                        EntryPoint::Module(module) => format!("python -m {}", module),
                    })));
                }
            }
        }
        // falls through
        if app.includes_file("main.py") {
            return Ok(Some(StartPhase::new("python main.py".to_string())));
        }

        Ok(None)
    }

    fn is_django(app: &App, _env: &Environment) -> Result<bool> {
        Ok(app.includes_file("manage.py")
            && app
                .read_file("requirements.txt")?
                .to_lowercase()
                .contains("django"))
    }

    fn is_using_postgres(app: &App, _env: &Environment) -> Result<bool> {
        // Check for the engine database type in settings.py
        let re = Regex::new(r"django.db.backends.postgresql").unwrap();

        app.find_match(&re, "/**/*.py")
    }

    fn get_django_app_name(app: &App, _env: &Environment) -> Result<String> {
        // Look for the settings.py file
        let paths = app.find_files("/**/*.py").unwrap();

        // Generate regex to find the application name
        let re = Regex::new(r#"WSGI_APPLICATION = ["|'](.*).application["|']"#).unwrap();

        // Search all settings.py matches
        for path in paths {
            let path_buf = fs::canonicalize(path)?;

            if let Some(p) = path_buf.to_str() {
                let f = app.read_file(p)?;
                if let Some(value) = re.captures(f.as_str()) {
                    // Get the first and only match
                    // e.g "mysite.wsgi"
                    return Ok(value.get(1).unwrap().as_str().into());
                }
            }
        }
        bail!("Failed to find django application name!")
    }

    fn get_nix_python_package(app: &App, env: &Environment) -> Result<Pkg> {
        // Fetch python versions into tuples with defaults
        fn as_default(v: Option<Match>) -> &str {
            match v {
                Some(m) => m.as_str(),
                None => "_",
            }
        }

        // Fetch version from configs
        let mut custom_version = env.get_config_variable("PYTHON_VERSION");

        // If not from configs, get it from the .python-version file
        if custom_version.is_none() && app.includes_file(".python-version") {
            custom_version = Some(app.read_file(".python-version")?);
        } else if app.includes_file("runtime.txt") {
            custom_version = Some(app.read_file("runtime.txt")?);
        }

        // If it's still none, return default
        if custom_version.is_none() {
            return Ok(Pkg::new(DEFAULT_PYTHON_PKG_NAME));
        }
        let custom_version = custom_version.unwrap();

        // Regex for reading Python versions (e.g. 3.8.0 or 3.8 or 3)
        let python_regex =
            Regex::new(r#"^(?:[\sa-zA-Z-"']*)(\d*)(?:\.*)(\d*)(?:\.*\d*)(?:["']?)$"#)?;

        // Capture matches
        let matches = python_regex.captures(custom_version.as_str().trim());

        // If no matches, just use default
        if matches.is_none() {
            return Ok(Pkg::new(DEFAULT_PYTHON_PKG_NAME));
        }
        let matches = matches.unwrap();
        let python_version = (as_default(matches.get(1)), as_default(matches.get(2)));

        // Match major and minor versions
        match python_version {
            ("3", "11") => Ok(Pkg::new("python311")),
            ("3", "10") => Ok(Pkg::new("python310")),
            ("3", "9") => Ok(Pkg::new("python39")),
            ("3", "8") => Ok(Pkg::new("python38")),
            ("3", "7") => Ok(Pkg::new("python37")),
            ("2", "7" | "_") => Ok(Pkg::new("python27")),
            _ => Ok(Pkg::new(DEFAULT_PYTHON_PKG_NAME)),
        }
    }

    fn read_pyproject(app: &App) -> Result<Option<PyProject>> {
        if app.includes_file("pyproject.toml") {
            return Ok(Some(
                app.read_toml("pyproject.toml")
                    .context("Reading pyproject.toml")?,
            ));
        }
        Ok(None)
    }

    fn parse_project(project: &PyProject) -> ProjectMeta {
        let project_name = project
            .project
            .as_ref()
            .and_then(|proj| proj.name.as_ref())
            .cloned();

        let module_name = chain!(project.project.clone() =>
            (
                |proj| proj.packages,
                |pkgs| pkgs.get(0).cloned()
            );
            (
                |proj| proj.py_modules,
                |mods| mods.get(0).cloned()
            );
            (
                |_| project_name.clone()
            )
        );

        let entry_point = module_name.clone().map(EntryPoint::Module);

        ProjectMeta {
            project_name,
            module_name,
            entry_point,
        }
    }

    fn parse_pyproject(app: &App) -> Result<ProjectMeta> {
        Ok(PythonProvider::parse_project(
            &(PythonProvider::read_pyproject(app)?
                .ok_or_else(|| anyhow::anyhow!("failed to load pyproject.toml"))?),
        ))
    }

    fn uses_numpy(app: &App) -> Result<bool> {
        let requirements_numpy = app.includes_file("requirements.txt")
            && app
                .read_file("requirements.txt")?
                .to_lowercase()
                .contains("numpy");

        let project_numpy = app.includes_file("pyproject.toml")
            && app
                .read_file("pyproject.toml")?
                .to_lowercase()
                .contains("numpy");

        Ok(requirements_numpy || project_numpy)
    }
}

#[cfg(test)]
mod test {
    use super::*;
    use crate::nixpacks::{app::App, environment::Environment, nix::pkg::Pkg};
    use std::collections::BTreeMap;

    #[test]
    fn test_no_version() -> Result<()> {
        assert_eq!(
            PythonProvider::get_nix_python_package(
                &App::new("./examples/python")?,
                &Environment::default()
            )?,
            Pkg::new(DEFAULT_PYTHON_PKG_NAME)
        );

        Ok(())
    }

    #[test]
    fn test_custom_version() -> Result<()> {
        assert_eq!(
            PythonProvider::get_nix_python_package(
                &App::new("./examples/python-2")?,
                &Environment::default()
            )?,
            Pkg::new("python27")
        );

        Ok(())
    }

    #[test]
    fn test_custom_version_runtime_txt() -> Result<()> {
        assert_eq!(
            PythonProvider::get_nix_python_package(
                &App::new("./examples/python-2-runtime")?,
                &Environment::default()
            )?,
            Pkg::new("python27")
        );

        Ok(())
    }

    #[test]
    fn test_version_from_environment_variable() -> Result<()> {
        assert_eq!(
            PythonProvider::get_nix_python_package(
                &App::new("./examples/python")?,
                &Environment::new(BTreeMap::from([(
                    "NIXPACKS_PYTHON_VERSION".to_string(),
                    "2.7".to_string()
                )]))
            )?,
            Pkg::new("python27")
        );

        Ok(())
    }

    #[test]
    fn test_numpy_detection() -> Result<()> {
        assert!(!PythonProvider::uses_numpy(&App::new(
            "./examples/python"
        )?)?,);
        assert!(PythonProvider::uses_numpy(&App::new(
            "./examples/python-numpy"
        )?)?,);
        Ok(())
    }
}<|MERGE_RESOLUTION|>--- conflicted
+++ resolved
@@ -70,24 +70,6 @@
 
         Ok(Some(plan))
     }
-<<<<<<< HEAD
-
-    fn environment_variables(
-        &self,
-        app: &App,
-        env: &Environment,
-    ) -> Result<Option<EnvironmentVariables>> {
-        let metadata = self.get_metadata(app, env)?;
-        if metadata.has_label("poetry.lock") {
-            return Ok(Some(EnvironmentVariables::from([(
-                "NIXPACKS_POETRY_VERSION".to_string(),
-                POETRY_VERSION.to_string(),
-            )])));
-        }
-        Ok(None)
-    }
-=======
->>>>>>> 14ff72ff
 }
 
 #[derive(Debug, Deserialize, Clone)]
