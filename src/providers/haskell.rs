--- conflicted
+++ resolved
@@ -53,30 +53,17 @@
         Ok(Some(setup_phase))
     }
 
-<<<<<<< HEAD
     fn install(&self, _app: &App, _env: &Environment) -> Result<Option<LegacyInstallPhase>> {
         let mut install_phase = LegacyInstallPhase::new("stack setup".to_string());
-        install_phase.add_cache_directory(STACK_CACHE_DIR.to_string());
-=======
-    fn install(&self, _app: &App, _env: &Environment) -> Result<Option<InstallPhase>> {
-        let mut install_phase = InstallPhase::new("stack setup".to_string());
         install_phase.add_cache_directory((*STACK_CACHE_DIR).to_string());
->>>>>>> 68cfbf4b
 
         Ok(Some(install_phase))
     }
 
-<<<<<<< HEAD
     fn build(&self, _app: &App, _env: &Environment) -> Result<Option<LegacyBuildPhase>> {
         let mut build_phase = LegacyBuildPhase::new("stack install".to_string());
-        build_phase.add_cache_directory(STACK_CACHE_DIR.to_string());
-        build_phase.add_cache_directory(STACK_WORK_CACHE_DIR.to_string());
-=======
-    fn build(&self, _app: &App, _env: &Environment) -> Result<Option<BuildPhase>> {
-        let mut build_phase = BuildPhase::new("stack install".to_string());
         build_phase.add_cache_directory((*STACK_CACHE_DIR).to_string());
         build_phase.add_cache_directory((*STACK_WORK_CACHE_DIR).to_string());
->>>>>>> 68cfbf4b
 
         Ok(Some(build_phase))
     }
