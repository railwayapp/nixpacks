use super::Provider;
use crate::nixpacks::{
    app::App,
    environment::Environment,
    nix::pkg::Pkg,
    plan::legacy_phase::{
        LegacyBuildPhase, LegacyInstallPhase, LegacySetupPhase, LegacyStartPhase,
    },
};
use anyhow::Result;
use serde::Deserialize;
use std::collections::BTreeMap;
use std::env::consts::ARCH;

const STACK_CACHE_DIR: &'static &str = &"/root/.stack";
const STACK_WORK_CACHE_DIR: &'static &str = &".stack-work";

pub struct HaskellStackProvider {}

impl Provider for HaskellStackProvider {
    fn name(&self) -> &str {
        "haskell_stack"
    }

    fn detect(&self, app: &App, _env: &Environment) -> Result<bool> {
        Ok(app.includes_file("package.yaml") && app.has_match("**/*.hs"))
    }

    fn setup(&self, _app: &App, _env: &Environment) -> Result<Option<LegacySetupPhase>> {
        let mut setup_phase = LegacySetupPhase::new(vec![Pkg::new("stack")]);
        setup_phase.add_apt_pkgs(vec![
            "libgmp-dev".to_string(),
            "gcc".to_string(),
            "binutils".to_string(),
            "make".to_string(),
            "zlib1g-dev".to_string(),
        ]);
        if ARCH == "aarch64" {
            setup_phase.add_apt_pkgs(vec![
                "libnuma1".to_string(),
                "libnuma-dev".to_string(),
                "libtinfo-dev".to_string(),
                "libtinfo5".to_string(),
                "libc6-dev".to_string(),
                "libtinfo6".to_string(),
                "llvm-11".to_string(),
                "clang".to_string(),
                "ninja-build".to_string(),
                "zlib1g-dev".to_string(),
            ]);
        }

        Ok(Some(setup_phase))
    }

    fn install(&self, _app: &App, _env: &Environment) -> Result<Option<LegacyInstallPhase>> {
        let mut install_phase = LegacyInstallPhase::new("stack setup".to_string());
        install_phase.add_cache_directory((*STACK_CACHE_DIR).to_string());

        Ok(Some(install_phase))
    }

    fn build(&self, _app: &App, _env: &Environment) -> Result<Option<LegacyBuildPhase>> {
        let mut build_phase = LegacyBuildPhase::new("stack install".to_string());
        build_phase.add_cache_directory((*STACK_CACHE_DIR).to_string());
        build_phase.add_cache_directory((*STACK_WORK_CACHE_DIR).to_string());

        Ok(Some(build_phase))
    }

    fn start(&self, app: &App, _env: &Environment) -> Result<Option<LegacyStartPhase>> {
        let package: HaskellStackPackageYaml = app.read_yaml("package.yaml")?;
        let exe_names: Vec<String> = package.executables.keys().cloned().collect();

        let name = exe_names
            .get(0)
            .ok_or_else(|| anyhow::anyhow!("Failed to get executable name"))?;

<<<<<<< HEAD
        Ok(Some(LegacyStartPhase::new(format!(
            "/root/.local/bin/{name}",
        ))))
=======
        Ok(Some(StartPhase::new(format!("/root/.local/bin/{}", name))))
>>>>>>> 83643a4c
    }
}

#[derive(Deserialize)]
#[allow(clippy::zero_sized_map_values)]
struct HaskellStackPackageYaml {
    pub executables: BTreeMap<String, HaskellStackExecutableDefinition>,
}

#[derive(Deserialize)]
struct HaskellStackExecutableDefinition {}<|MERGE_RESOLUTION|>--- conflicted
+++ resolved
@@ -76,13 +76,10 @@
             .get(0)
             .ok_or_else(|| anyhow::anyhow!("Failed to get executable name"))?;
 
-<<<<<<< HEAD
         Ok(Some(LegacyStartPhase::new(format!(
-            "/root/.local/bin/{name}",
+            "/root/.local/bin/{}",
+            name
         ))))
-=======
-        Ok(Some(StartPhase::new(format!("/root/.local/bin/{}", name))))
->>>>>>> 83643a4c
     }
 }
 
