--- conflicted
+++ resolved
@@ -27,29 +27,17 @@
         Ok(app.includes_file("main.go") || app.includes_file("go.mod"))
     }
 
-<<<<<<< HEAD
     fn get_build_plan(&self, app: &App, env: &Environment) -> Result<Option<BuildPlan>> {
         let mut plan = BuildPlan::default();
-=======
-    fn setup(&self, app: &App, _env: &Environment) -> Result<Option<SetupPhase>> {
+
         let go_mod = self.read_go_mod_if_exists(app)?;
         let nix_pkg = GolangProvider::get_nix_golang_pkg(go_mod.as_ref())?;
->>>>>>> 68cfbf4b
-
-        let go_mod = self.read_go_mod_if_exists(app)?;
-        let nix_pkg = GolangProvider::get_nix_golang_pkg(go_mod)?;
         plan.add_phase(Phase::setup(Some(vec![Pkg::new(&nix_pkg)])));
 
         if app.includes_file("go.mod") {
-<<<<<<< HEAD
             let mut install = Phase::install(Some("go get".to_string()));
-            install.add_cache_directory(GO_BUILD_CACHE_DIR.to_string());
+            install.add_cache_directory((*GO_BUILD_CACHE_DIR).to_string());
             plan.add_phase(install);
-=======
-            let mut install_phase = InstallPhase::new("go get".to_string());
-            install_phase.add_cache_directory((*GO_BUILD_CACHE_DIR).to_string());
-            return Ok(Some(install_phase));
->>>>>>> 68cfbf4b
         }
 
         let mut build = if app.includes_file("go.mod") {
@@ -57,21 +45,10 @@
         } else {
             Phase::build(Some(format!("go build -o {} main.go", BINARY_NAME)))
         };
-        build.add_cache_directory(GO_BUILD_CACHE_DIR.to_string());
+        build.add_cache_directory((*GO_BUILD_CACHE_DIR).to_string());
         plan.add_phase(build);
 
-<<<<<<< HEAD
         let mut start = StartPhase::new(format!("./{}", BINARY_NAME));
-=======
-        build_phase.add_cache_directory((*GO_BUILD_CACHE_DIR).to_string());
-
-        Ok(Some(build_phase))
-    }
-
-    fn start(&self, _app: &App, env: &Environment) -> Result<Option<StartPhase>> {
-        let mut start_phase = StartPhase::new(format!("./{}", BINARY_NAME));
-
->>>>>>> 68cfbf4b
         let cgo = env.get_variable("CGO_ENABLED").unwrap_or("0");
         // Only run in a new image if CGO_ENABLED=0 (default)
         if cgo != "1" {
