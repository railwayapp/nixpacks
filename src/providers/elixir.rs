use super::Provider;
use crate::nixpacks::{
    app::App,
    environment::{Environment, EnvironmentVariables},
    nix::pkg::Pkg,
    plan::{
        phase::{Phase, StartPhase},
        BuildPlan,
    },
};
use anyhow::Result;
use regex::{Match, Regex};
const DEFAULT_ELIXIR_PKG_NAME: &str = "elixir";
const ELIXIR_NIXPKGS_ARCHIVE: &str = "ef99fa5c5ed624460217c31ac4271cfb5cb2502c";

pub struct ElixirProvider {}

impl Provider for ElixirProvider {
    fn name(&self) -> &str {
        "elixir"
    }

    fn detect(&self, app: &App, _env: &Environment) -> Result<bool> {
        Ok(app.includes_file("mix.exs"))
    }

    fn get_build_plan(&self, app: &App, env: &Environment) -> Result<Option<BuildPlan>> {
        let mut plan = BuildPlan::default();

        plan.add_variables(EnvironmentVariables::from([(
            "MIX_ENV".to_string(),
            "prod".to_string(),
        )]));

        let elixir_pkg = ElixirProvider::get_nix_elixir_package(app, env)?;
        let mut setup_phase = Phase::setup(Some(vec![elixir_pkg]));
        setup_phase.set_nix_archive(ELIXIR_NIXPKGS_ARCHIVE.to_string());
        plan.add_phase(setup_phase);

        // Install Phase
        let mut install_phase = Phase::install(Some("mix local.hex --force".to_string()));
        install_phase.add_cmd("mix local.rebar --force");
        install_phase.add_cmd("mix deps.get --only prod");
        plan.add_phase(install_phase);

        // Build Phase
        let mut build_phase = Phase::build(Some("mix compile".to_string()));
        let mix_exs_content = app.read_file("mix.exs")?;

        if mix_exs_content.contains("assets.deploy") {
            build_phase.add_cmd("mix assets.deploy".to_string());
        }

        if mix_exs_content.contains("postgrex") && mix_exs_content.contains("ecto") {
            build_phase.add_cmd("mix ecto.migrate");
            build_phase.add_cmd("mix run priv/repo/seeds.exs");
        }
        plan.add_phase(build_phase);

        // Start Phase
        let start_phase = StartPhase::new("mix phx.server".to_string());
        plan.set_start_phase(start_phase);

        Ok(Some(plan))
    }
}

impl ElixirProvider {
    fn get_nix_elixir_package(app: &App, env: &Environment) -> Result<Pkg> {
        fn as_default(v: Option<Match>) -> &str {
            match v {
                Some(m) => m.as_str(),
                None => "_",
            }
        }

        let mix_exs_content = app.read_file("mix.exs")?;
        let custom_version = env.get_config_variable("ELIXIR_VERSION");

        let mix_elixir_version_regex = Regex::new(r#"(elixir:[\s].*[> ])([0-9|\.]*)"#)?;

        // If not from env variable, get it from the .elixir-version file then try to parse from mix.exs
        let custom_version = if custom_version.is_some() {
            custom_version
        } else if custom_version.is_none() && app.includes_file(".elixir-version") {
            Some(app.read_file(".elixir-version")?)
        } else {
            mix_elixir_version_regex
                .captures(&mix_exs_content)
                .map(|c| c.get(2).unwrap().as_str().to_owned())
        };

        // If it's still none, return default
        if custom_version.is_none() {
            return Ok(Pkg::new(DEFAULT_ELIXIR_PKG_NAME));
        }
        let custom_version = custom_version.unwrap();

        // Regex for reading Elixir versions (e.g. 1.8 or 1.12)
        let elixir_version_regex =
            Regex::new(r#"^(?:[\sa-zA-Z-"']*)(\d*)(?:\.*)(\d*)(?:\.*\d*)(?:["']?)$"#)?;

        // Capture matches
        let matches = elixir_version_regex.captures(custom_version.as_str().trim());

        // If no matches, just use default
        if matches.is_none() {
            return Ok(Pkg::new(DEFAULT_ELIXIR_PKG_NAME));
        }
        let matches = matches.unwrap();
        let parsed_version = (as_default(matches.get(1)), as_default(matches.get(2)));

        // Match major and minor versions
        match parsed_version {
<<<<<<< HEAD
            (major, minor) => {
                let pkg_name = format!("elixir_{major}_{minor}");
                Ok(Pkg::new(&pkg_name))
            }
=======
            ("1", "9") => Ok(Pkg::new("elixir_1_9")),
            ("1", "10") => Ok(Pkg::new("elixir_1_10")),
            ("1", "11") => Ok(Pkg::new("elixir_1_11")),
            ("1", "12") => Ok(Pkg::new("elixir_1_12")),
            ("1", "13") => Ok(Pkg::new("elixir_1_13")),
            ("1", "14") => Ok(Pkg::new("elixir")),
            ("1", "15") => Ok(Pkg::new("elixir_1_15")),
            _ => Ok(Pkg::new(DEFAULT_ELIXIR_PKG_NAME)),
>>>>>>> 1efd64e4
        }
    }
}<|MERGE_RESOLUTION|>--- conflicted
+++ resolved
@@ -112,21 +112,10 @@
 
         // Match major and minor versions
         match parsed_version {
-<<<<<<< HEAD
             (major, minor) => {
                 let pkg_name = format!("elixir_{major}_{minor}");
                 Ok(Pkg::new(&pkg_name))
             }
-=======
-            ("1", "9") => Ok(Pkg::new("elixir_1_9")),
-            ("1", "10") => Ok(Pkg::new("elixir_1_10")),
-            ("1", "11") => Ok(Pkg::new("elixir_1_11")),
-            ("1", "12") => Ok(Pkg::new("elixir_1_12")),
-            ("1", "13") => Ok(Pkg::new("elixir_1_13")),
-            ("1", "14") => Ok(Pkg::new("elixir")),
-            ("1", "15") => Ok(Pkg::new("elixir_1_15")),
-            _ => Ok(Pkg::new(DEFAULT_ELIXIR_PKG_NAME)),
->>>>>>> 1efd64e4
         }
     }
 }