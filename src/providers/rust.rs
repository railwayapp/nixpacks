--- conflicted
+++ resolved
@@ -59,37 +59,7 @@
     }
 
     fn build(&self, app: &App, env: &Environment) -> Result<Option<BuildPhase>> {
-<<<<<<< HEAD
         let mut build_phase = RustProvider::get_build_phase(app, env)?;
-=======
-        let mut build_phase = match RustProvider::get_target(app, env)? {
-            Some(target) => {
-                let mut build_phase =
-                    BuildPhase::new(format!("cargo build --release --target {}", target));
-
-                if let Some(name) = RustProvider::get_app_name(app)? {
-                    // Copy the binary out of the target directory
-                    build_phase.add_cmd(format!(
-                        "cp target/{}/release/{name} {name}",
-                        target,
-                        name = name
-                    ));
-                }
-
-                build_phase
-            }
-            None => {
-                let mut build_phase = BuildPhase::new("cargo build --release".to_string());
-
-                if let Some(name) = RustProvider::get_app_name(app)? {
-                    // Copy the binary out of the target directory
-                    build_phase.add_cmd(format!("cp target/release/{name} {name}", name = name));
-                }
-
-                build_phase
-            }
-        };
->>>>>>> 4d7f6b71
 
         build_phase.add_cache_directory((*CARGO_GIT_CACHE_DIR).to_string());
         build_phase.add_cache_directory((*CARGO_REGISTRY_CACHE_DIR).to_string());
@@ -107,30 +77,15 @@
             if let Some(workspace) = RustProvider::resolve_cargo_workspace(app, env)? {
                 let mut start_phase = StartPhase::new(format!("./{}", workspace));
 
-<<<<<<< HEAD
                 start_phase.run_in_slim_image();
                 start_phase.add_file_dependency(format!("./{}", workspace));
-=======
-        if let Some(name) = name {
-            let start_phase = match RustProvider::get_target(app, env)? {
-                Some(_) => {
-                    let binary_file = format!("./{}", name);
-                    let mut start_phase = StartPhase::new(format!("./{}", name));
->>>>>>> 4d7f6b71
 
                 Ok(Some(start_phase))
             } else if let Some(name) = RustProvider::get_app_name(app)? {
                 let mut start_phase = StartPhase::new(format!("./{}", name));
 
-<<<<<<< HEAD
                 start_phase.run_in_slim_image();
                 start_phase.add_file_dependency(format!("./{}", name));
-=======
-                    start_phase
-                }
-                None => StartPhase::new(format!("./{}", name)),
-            };
->>>>>>> 4d7f6b71
 
                 Ok(Some(start_phase))
             } else {
