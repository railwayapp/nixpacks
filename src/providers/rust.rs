--- conflicted
+++ resolved
@@ -139,16 +139,9 @@
         Ok(None)
     }
 
-<<<<<<< HEAD
-    fn get_target(_app: &App, env: &Environment) -> Option<String> {
-        // All the user to use the default target instead of compiling with musl
-        if env.is_config_variable_truthy("NO_MUSL") {
-            None
-=======
     fn get_target(app: &App, env: &Environment) -> Result<Option<String>> {
         if RustProvider::should_use_musl(app, env)? {
             Ok(Some(format!("{}-unknown-linux-musl", ARCH)))
->>>>>>> 34451b22
         } else {
             Some(format!("{}-unknown-linux-musl", ARCH))
         }
@@ -188,16 +181,6 @@
         }
 
         let pkg = match RustProvider::parse_cargo_toml(app)? {
-<<<<<<< HEAD
-            Some(toml_file) => {
-                let version = toml_file.package.rust_version;
-
-                version.map_or_else(
-                    || Pkg::new(DEFAULT_RUST_PACKAGE),
-                    |version| Pkg::new(format!("rust-bin.stable.\"{}\".default", version).as_str()),
-                )
-            }
-=======
             Some(toml_file) => toml_file
                 .package
                 .map(|package| {
@@ -209,7 +192,6 @@
                         .unwrap_or_else(|| Pkg::new(DEFAULT_RUST_PACKAGE))
                 })
                 .unwrap_or_else(|| Pkg::new(DEFAULT_RUST_PACKAGE)),
->>>>>>> 34451b22
             None => Pkg::new(DEFAULT_RUST_PACKAGE),
         };
 
