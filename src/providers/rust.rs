use std::env::consts::ARCH;

use super::Provider;
use crate::nixpacks::{
    app::App,
    environment::{Environment, EnvironmentVariables},
    nix::pkg::Pkg,
    phase::{BuildPhase, SetupPhase, StartPhase},
};
use anyhow::{Context, Result};
use cargo_toml::Manifest;

static RUST_OVERLAY: &str = "https://github.com/oxalica/rust-overlay/archive/master.tar.gz";
static DEFAULT_RUST_PACKAGE: &str = "rust-bin.stable.latest.default";

const CARGO_GIT_CACHE_DIR: &'static &str = &"/root/.cargo/git";
const CARGO_REGISTRY_CACHE_DIR: &'static &str = &"/root/.cargo/registry";
const CARGO_TARGET_CACHE_DIR: &'static &str = &"target";

pub struct RustProvider {}

impl Provider for RustProvider {
    fn name(&self) -> &str {
        "rust"
    }

    fn detect(&self, app: &App, _env: &Environment) -> Result<bool> {
        Ok(app.includes_file("Cargo.toml"))
    }

    fn setup(&self, app: &App, env: &Environment) -> Result<Option<SetupPhase>> {
        let mut rust_pkg: Pkg = RustProvider::get_rust_pkg(app, env)?;

        if let Some(target) = RustProvider::get_target(app, env)? {
            rust_pkg = rust_pkg.set_override("targets", &format!("[\"{}\"]", target));
        }

        let mut setup_phase =
            SetupPhase::new(vec![Pkg::new("gcc"), rust_pkg.from_overlay(RUST_OVERLAY)]);

        // Include the rust toolchain file so we can install that rust version with Nix
        if let Some(toolchain_file) = RustProvider::get_rust_toolchain_file(app) {
            setup_phase.add_file_dependency(toolchain_file);
        }

        // Custom libs for openssl
        if RustProvider::uses_openssl(app)? {
            setup_phase.add_libraries(vec!["openssl".to_string(), "openssl.dev".to_string()]);
        }

        if RustProvider::should_use_musl(app, env)? {
            setup_phase.add_apt_pkgs(vec!["musl-tools".to_string()]);
        }

        setup_phase.add_apt_pkgs(vec!["binutils".to_string()]);

        Ok(Some(setup_phase))
    }

    fn build(&self, app: &App, env: &Environment) -> Result<Option<BuildPhase>> {
        let mut build_phase = match RustProvider::get_target(app, env)? {
            Some(target) => {
                let mut build_phase =
                    BuildPhase::new(format!("cargo build --release --target {}", target));

                if let Some(name) = RustProvider::get_app_name(app)? {
                    // Copy the binary out of the target directory
                    build_phase.add_cmd(format!(
                        "cp target/{}/release/{name} {name}",
                        target,
                        name = name
                    ));
                }

                build_phase
            }
            None => {
                let mut build_phase = BuildPhase::new("cargo build --release".to_string());

                if let Some(name) = RustProvider::get_app_name(app)? {
                    // Copy the binary out of the target directory
                    build_phase.add_cmd(format!("cp target/release/{name} {name}", name = name));
                }

                build_phase
            }
        };

        build_phase.add_cache_directory((*CARGO_GIT_CACHE_DIR).to_string());
        build_phase.add_cache_directory((*CARGO_REGISTRY_CACHE_DIR).to_string());

        if RustProvider::get_app_name(app)?.is_some() {
            // Cache target directory
            build_phase.add_cache_directory((*CARGO_TARGET_CACHE_DIR).to_string());
        }

        Ok(Some(build_phase))
    }

    fn start(&self, app: &App, env: &Environment) -> Result<Option<StartPhase>> {
        let name = RustProvider::get_app_name(app)?;

        if let Some(name) = name {
            let start_phase = match RustProvider::get_target(app, env)? {
                Some(_) => {
                    let binary_file = format!("./{}", name);
                    let mut start_phase = StartPhase::new(format!("./{}", name));

                    start_phase.run_in_slim_image();
                    start_phase.add_file_dependency(binary_file);

                    start_phase
                }
                None => StartPhase::new(format!("./{}", name)),
            };

            Ok(Some(start_phase))
        } else {
            Ok(None)
        }
    }

    fn environment_variables(
        &self,
        _app: &App,
        _env: &Environment,
    ) -> Result<Option<EnvironmentVariables>> {
        let mut variables = EnvironmentVariables::default();
        variables.insert("ROCKET_ADDRESS".to_string(), "0.0.0.0".to_string());
        Ok(Some(variables))
    }
}

impl RustProvider {
    fn get_app_name(app: &App) -> Result<Option<String>> {
        if let Some(toml_file) = RustProvider::parse_cargo_toml(app)? {
            if let Some(package) = toml_file.package {
                let name = package.name;
                return Ok(Some(name));
            }
        }

        Ok(None)
    }

    fn get_target(app: &App, env: &Environment) -> Result<Option<String>> {
        if RustProvider::should_use_musl(app, env)? {
            Ok(Some(format!("{}-unknown-linux-musl", ARCH)))
        } else {
            Ok(None)
        }
    }

    fn parse_cargo_toml(app: &App) -> Result<Option<Manifest>> {
        if app.includes_file("Cargo.toml") {
            let cargo_toml: Manifest = app.read_toml("Cargo.toml").context("Reading Cargo.toml")?;
            return Ok(Some(cargo_toml));
        }

        Ok(None)
    }

    fn get_rust_toolchain_file(app: &App) -> Option<String> {
        if app.includes_file("rust-toolchain") {
            Some("rust-toolchain".to_string())
        } else if app.includes_file("rust-toolchain.toml") {
            Some("rust-toolchain.toml".to_string())
        } else {
            None
        }
    }

    // Get the rust package version by parsing the `rust-version` field in `Cargo.toml`
    fn get_rust_pkg(app: &App, env: &Environment) -> Result<Pkg> {
        if let Some(version) = env.get_config_variable("RUST_VERSION") {
            return Ok(Pkg::new(&format!(
                "rust-bin.stable.\"{}\".default",
                version
            )));
        }

<<<<<<< HEAD
        if let Some(toolchain_file) = RustProvider::get_rust_toolchain_file(app)? {
            return Ok(Pkg::new(&format!(
                "(rust-bin.fromRustupToolchainFile ./{})",
                toolchain_file
            )));
        }

        let pkg = match RustProvider::parse_cargo_toml(app)? {
            Some(toml_file) => toml_file
                .package
                .map(|package| {
                    package
                        .rust_version
                        .map(|version| {
                            Pkg::new(&format!("rust-bin.stable.\"{}\".default", version))
                        })
                        .unwrap_or_else(|| Pkg::new(DEFAULT_RUST_PACKAGE))
                })
                .unwrap_or_else(|| Pkg::new(DEFAULT_RUST_PACKAGE)),
=======
        if let Some(toolchain_file) = RustProvider::get_rust_toolchain_file(app) {
            return Ok(Pkg::new(
                format!("(rust-bin.fromRustupToolchainFile ./{})", toolchain_file).as_str(),
            ));
        }

        let pkg = match RustProvider::parse_cargo_toml(app)? {
            Some(toml_file) => toml_file.package.map_or_else(
                || Pkg::new(DEFAULT_RUST_PACKAGE),
                |package| {
                    package.rust_version.map_or_else(
                        || Pkg::new(DEFAULT_RUST_PACKAGE),
                        |version| {
                            Pkg::new(format!("rust-bin.stable.\"{}\".default", version).as_str())
                        },
                    )
                },
            ),
>>>>>>> ad1ee02a
            None => Pkg::new(DEFAULT_RUST_PACKAGE),
        };

        Ok(pkg)
    }

    fn should_use_musl(app: &App, env: &Environment) -> Result<bool> {
        if env.is_config_variable_truthy("NO_MUSL") {
            return Ok(false);
        }

        if RustProvider::get_rust_toolchain_file(app).is_some() {
            return Ok(false);
        }

        // Do not build for the musl target if using openssl
        if RustProvider::uses_openssl(app)? {
            return Ok(false);
        }

        Ok(true)
    }

    fn uses_openssl(app: &App) -> Result<bool> {
        // Check Cargo.toml
        if let Some(toml_file) = RustProvider::parse_cargo_toml(app)? {
            if toml_file.dependencies.contains_key("openssl")
                || toml_file.dev_dependencies.contains_key("openssl")
                || toml_file.build_dependencies.contains_key("openssl")
            {
                return Ok(true);
            }
        }

        // Check Cargo.lock
        if app.includes_file("Cargo.lock") && app.read_file("Cargo.lock")?.contains("openssl") {
            return Ok(true);
        }

        Ok(false)
    }
}

#[cfg(test)]
mod test {
    use super::*;
    use std::collections::BTreeMap;

    #[test]
    fn test_no_version() -> Result<()> {
        assert_eq!(
            RustProvider::get_rust_pkg(
                &App::new("./examples/rust-rocket")?,
                &Environment::default()
            )?,
            Pkg::new(DEFAULT_RUST_PACKAGE)
        );

        Ok(())
    }

    #[test]
    fn test_custom_version() -> Result<()> {
        assert_eq!(
            RustProvider::get_rust_pkg(
                &App::new("./examples/rust-custom-version")?,
                &Environment::default()
            )?,
            Pkg::new("rust-bin.stable.\"1.56.0\".default")
        );

        Ok(())
    }

    #[test]
    fn test_toolchain_file() -> Result<()> {
        assert_eq!(
            RustProvider::get_rust_pkg(
                &App::new("./examples/rust-custom-toolchain")?,
                &Environment::default()
            )?,
            Pkg::new("(rust-bin.fromRustupToolchainFile ./rust-toolchain.toml)")
        );

        Ok(())
    }

    #[test]
    fn test_version_from_environment_variable() -> Result<()> {
        assert_eq!(
            RustProvider::get_rust_pkg(
                &App::new("./examples/rust-custom-toolchain")?,
                &Environment::new(BTreeMap::from([(
                    "NIXPACKS_RUST_VERSION".to_string(),
                    "1.54.0".to_string()
                )]))
            )?,
            Pkg::new("rust-bin.stable.\"1.54.0\".default")
        );

        Ok(())
    }

    #[test]
    fn test_uses_openssl() -> Result<()> {
        assert!(!RustProvider::uses_openssl(&App::new(
            "./examples/rust-custom-version"
        )?)?,);
        assert!(RustProvider::uses_openssl(&App::new(
            "./examples/rust-openssl"
        )?)?,);

        Ok(())
    }
}<|MERGE_RESOLUTION|>--- conflicted
+++ resolved
@@ -179,31 +179,11 @@
             )));
         }
 
-<<<<<<< HEAD
-        if let Some(toolchain_file) = RustProvider::get_rust_toolchain_file(app)? {
+        if let Some(toolchain_file) = RustProvider::get_rust_toolchain_file(app) {
             return Ok(Pkg::new(&format!(
                 "(rust-bin.fromRustupToolchainFile ./{})",
                 toolchain_file
             )));
-        }
-
-        let pkg = match RustProvider::parse_cargo_toml(app)? {
-            Some(toml_file) => toml_file
-                .package
-                .map(|package| {
-                    package
-                        .rust_version
-                        .map(|version| {
-                            Pkg::new(&format!("rust-bin.stable.\"{}\".default", version))
-                        })
-                        .unwrap_or_else(|| Pkg::new(DEFAULT_RUST_PACKAGE))
-                })
-                .unwrap_or_else(|| Pkg::new(DEFAULT_RUST_PACKAGE)),
-=======
-        if let Some(toolchain_file) = RustProvider::get_rust_toolchain_file(app) {
-            return Ok(Pkg::new(
-                format!("(rust-bin.fromRustupToolchainFile ./{})", toolchain_file).as_str(),
-            ));
         }
 
         let pkg = match RustProvider::parse_cargo_toml(app)? {
@@ -218,7 +198,6 @@
                     )
                 },
             ),
->>>>>>> ad1ee02a
             None => Pkg::new(DEFAULT_RUST_PACKAGE),
         };
 
