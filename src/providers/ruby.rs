--- conflicted
+++ resolved
@@ -37,24 +37,14 @@
             start,
         );
 
-<<<<<<< HEAD
         let node = NodeProvider::default();
-=======
-        let node = NodeProvider {};
->>>>>>> 042f6913
         if node.detect(app, env)? {
             let node_build_plan = node.get_build_plan(app, env)?;
             if let Some(node_build_plan) = node_build_plan {
                 // Include the install phase from the node provider
-<<<<<<< HEAD
                 let root_phase_name =
                     plan.add_phases_from_another_plan(&node_build_plan, node.name(), "install");
                 plan.add_dependency_between_phases("build", root_phase_name.as_str());
-=======
-                let phase_name =
-                    plan.add_phases_from_another_plan(&node_build_plan, node.name(), "install");
-                plan.add_dependency_between_phases("build", phase_name.as_str());
->>>>>>> 042f6913
             }
         }
 
