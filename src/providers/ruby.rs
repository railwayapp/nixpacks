--- conflicted
+++ resolved
@@ -87,20 +87,7 @@
             setup.add_apt_pkgs(vec![String::from("libicu-dev")]);
         }
 
-<<<<<<< HEAD
         let ruby_version = self.get_ruby_version(app, env)?;
-
-        setup.add_cmd(format!(
-            "curl -sSL https://get.rvm.io | bash -s stable \
-                    && . /etc/profile.d/rvm.sh \
-                    && rvm install {ruby_version} \
-                    && rvm --default use {ruby_version} \
-                    && gem install {bundler_version} \
-                    && rm -rf /usr/local/rvm/src",
-            ruby_version = ruby_version,
-            bundler_version = self.get_bundler_version(app)
-=======
-        let ruby_version = self.get_ruby_version(app)?;
         let ruby_version = ruby_version.trim_start_matches("ruby-");
 
         // Packages necessary for rbenv
@@ -136,7 +123,6 @@
             && rbenv install {ruby_version} \
             && rbenv global {ruby_version} \
             && gem install {bundler_version}"
->>>>>>> e57df8e4
         ));
 
         setup.add_path("$HOME/.rbenv/bin".to_string());
