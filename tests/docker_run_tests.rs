--- conflicted
+++ resolved
@@ -584,7 +584,6 @@
 }
 
 #[tokio::test]
-<<<<<<< HEAD
 async fn test_pnpm_network_call_working_with_add_hosts() {
     // Create the network
     let n = create_network();
@@ -681,10 +680,7 @@
 }
 
 #[tokio::test]
-async fn test_prisma_postgres() {
-=======
 async fn test_prisma_postgres() -> Result<()> {
->>>>>>> 50711c6e
     // Create the network
     let n = create_network();
     let network_name = n.name.clone();
