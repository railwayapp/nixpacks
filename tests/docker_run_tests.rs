use anyhow::Context;
use nixpacks::{
    create_docker_image,
    nixpacks::{
        builder::docker::DockerBuilderOptions, environment::EnvironmentVariables, nix::pkg::Pkg,
        plan::generator::GeneratePlanOptions,
    },
};
use std::io::{BufRead, BufReader};
use std::process::{Command, Stdio};
use std::time::Duration;
use uuid::Uuid;
use wait_timeout::ChildExt;

fn get_container_ids_from_image(image: String) -> String {
    let output = Command::new("docker")
        .arg("ps")
        .arg("-a")
        .arg("-q")
        .arg("--filter")
        .arg(format!("ancestor={}", image))
        .output()
        .expect("failed to execute docker ps");

    String::from_utf8_lossy(&output.stdout).to_string()
}

fn stop_containers(container_id: &str) {
    Command::new("docker")
        .arg("stop")
        .arg(container_id)
        .spawn()
        .unwrap()
        .wait()
        .context("Stopping container")
        .unwrap();
}

fn remove_containers(container_id: &str) {
    Command::new("docker")
        .arg("rm")
        .arg(container_id)
        .spawn()
        .unwrap()
        .wait()
        .context("Removing container")
        .unwrap();
}

fn stop_and_remove_container_by_image(image: String) {
    let container_ids = get_container_ids_from_image(image);
    let container_id = container_ids.trim().split('\n').collect::<Vec<_>>()[0].to_string();

    stop_and_remove_container(container_id);
}

fn stop_and_remove_container(name: String) {
    stop_containers(&name);
    remove_containers(&name);
}

struct Config {
    environment_variables: EnvironmentVariables,
    network: Option<String>,
}
/// Runs an image with Docker and returns the output
/// The image is automatically stopped and removed after `TIMEOUT_SECONDS`
fn run_image(name: String, cfg: Option<Config>) -> String {
    let mut cmd = Command::new("docker");
    cmd.arg("run");

    if let Some(config) = cfg {
        for (key, value) in config.environment_variables {
            // arg must be processed as str or else we get extra quotes
            let arg = format!("{}={}", key, value);
            cmd.arg("-e").arg(arg);
        }
        if let Some(network) = config.network {
            cmd.arg("--net").arg(network);
        }
    }
    cmd.arg(name.clone());
    cmd.stdout(Stdio::piped());

    let mut child = cmd.spawn().unwrap();
    let secs = Duration::from_secs(5);

    let _status_code = match child.wait_timeout(secs).unwrap() {
        Some(status) => status.code(),
        None => {
            stop_and_remove_container_by_image(name);
            child.kill().unwrap();
            child.wait().unwrap().code()
        }
    };

    let reader = BufReader::new(child.stdout.unwrap());
    reader
        .lines()
        .map(|line| line.unwrap())
        .collect::<Vec<_>>()
        .join("\n")
}

/// Builds a directory with default options
/// Returns the randomly generated image name
fn simple_build(path: &str) -> String {
    let name = Uuid::new_v4().to_string();
    create_docker_image(
        path,
        Vec::new(),
        &GeneratePlanOptions {
            pin_pkgs: true,
            ..Default::default()
        },
        &DockerBuilderOptions {
            name: Some(name.clone()),
            quiet: true,
            ..Default::default()
        },
    )
    .unwrap();

    name
}
const POSTGRES_IMAGE: &str = "postgres";

struct Network {
    name: String,
}

fn attach_container_to_network(network_name: String, container_name: String) {
    Command::new("docker")
        .arg("network")
        .arg("connect")
        .arg(network_name)
        .arg(container_name)
        .spawn()
        .unwrap()
        .wait()
        .context("Setting up network")
        .unwrap();
}

fn create_network() -> Network {
    let network_name = format!("test-net-{}", Uuid::new_v4());

    Command::new("docker")
        .arg("network")
        .arg("create")
        .arg(network_name.clone())
        .spawn()
        .unwrap()
        .wait()
        .context("Setting up network")
        .unwrap();

    Network { name: network_name }
}

fn remove_network(network_name: String) {
    Command::new("docker")
        .arg("network")
        .arg("rm")
        .arg(network_name)
        .spawn()
        .unwrap()
        .wait()
        .context("Tearing down network")
        .unwrap();
}

struct Container {
    name: String,
    config: Option<Config>,
}

fn run_postgres() -> Container {
    let mut docker_cmd = Command::new("docker");

    let hash = Uuid::new_v4().to_string();
    let container_name = format!("postgres-{}", hash);
    let password = hash;
    let port = "5432";
    // run
    docker_cmd.arg("run");

    // Set Needed Envvars
    docker_cmd
        .arg("-e")
        .arg(format!("POSTGRES_PASSWORD={}", &password));

    // Run detached
    docker_cmd.arg("-d");

    // attach name
    docker_cmd.arg("--name").arg(container_name.clone());

    // Assign image
    docker_cmd.arg(POSTGRES_IMAGE);

    // Run the command
    docker_cmd
        .spawn()
        .unwrap()
        .wait()
        .context("Building postgres")
        .unwrap();

    Container {
        name: container_name.clone(),
        config: Some(Config {
            environment_variables: EnvironmentVariables::from([
                ("PGPORT".to_string(), port.to_string()),
                ("PGUSER".to_string(), "postgres".to_string()),
                ("PGDATABASE".to_string(), "postgres".to_string()),
                ("PGPASSWORD".to_string(), password),
                ("PGHOST".to_string(), container_name),
            ]),
            network: None,
        }),
    }
}

#[test]
fn test_node() {
    let name = simple_build("./examples/node");
    assert!(run_image(name, None).contains("Hello from Node"));
}

#[test]
fn test_node_custom_version() {
    let name = simple_build("./examples/node-custom-version");
    let output = run_image(name, None);
    assert!(output.contains("Node version: v18"));
}

#[test]
fn test_node_no_lockfile() {
    let name = simple_build("./examples/node-no-lockfile-canvas");
    let output = run_image(name, None);
    assert!(output.contains("Hello from Node canvas"));
}

#[test]
fn test_yarn_custom_version() {
    let name = simple_build("./examples/node-yarn-custom-node-version");
    let output = run_image(name, None);
    assert!(output.contains("Node version: v14"));
}

#[test]
fn test_yarn_berry() {
    let name = simple_build("./examples/node-yarn-berry");
    let output = run_image(name, None);
    assert!(output.contains("Hello from Yarn v2+"));
}

#[test]
fn test_yarn_prisma() {
    let name = simple_build("./examples/node-yarn-prisma");
    let output = run_image(name, None);
    assert!(output.contains("My post content"));
}

#[test]
fn test_pnpm() {
    let name = simple_build("./examples/node-pnpm");
    let output = run_image(name, None);
    assert!(output.contains("Hello from PNPM"));
}

#[test]
fn test_pnpm_custom_version() {
    let name = simple_build("./examples/node-pnpm-custom-node-version");
    let output = run_image(name, None);
    assert!(output.contains("Hello from PNPM"));
}

#[test]
fn test_csharp() {
    let name = simple_build("./examples/csharp-cli");
    let output = run_image(name, None);
    assert!(output.contains("Hello world from C#"));
}

#[test]
fn test_fsharp() {
    let name = simple_build("./examples/fsharp-cli");
    let output = run_image(name, None);
    assert!(output.contains("Hello world from F#"));
}

#[test]
fn test_python() {
    let name = simple_build("./examples/python");
    let output = run_image(name, None);
    assert!(output.contains("Hello from Python"));
}

#[test]
fn test_python_2() {
    let name = simple_build("./examples/python-2");
    let output = run_image(name, None);
    assert!(output.contains("Hello from Python 2"));
}

#[test]
fn test_django() {
    // Create the network
    let n = create_network();
    let network_name = n.name.clone();

    // Create the postgres instance
    let c = run_postgres();
    let container_name = c.name.clone();

    // Attach the postgres instance to the network
    attach_container_to_network(n.name, container_name.clone());

    // Build the Django example
    let name = simple_build("./examples/python-django");

    // Run the Django example on the attached network
    let output = run_image(
        name,
        Some(Config {
            environment_variables: c.config.unwrap().environment_variables,
            network: Some(network_name.clone()),
        }),
    );

    // Cleanup containers and networks
    stop_and_remove_container(container_name);
    remove_network(network_name);

    assert!(output.contains("Running migrations"));
}

#[test]
fn test_python_poetry() {
    let name = simple_build("./examples/python-poetry");
    let output = run_image(name, None);
    assert!(output.contains("Hello from Python-Poetry"));
}

#[test]
fn test_rust_custom_version() {
    let name = Uuid::new_v4().to_string();
    create_docker_image(
        "./examples/rust-custom-version",
        vec!["NIXPACKS_NO_MUSL=1"],
        &GeneratePlanOptions {
            pin_pkgs: true,
            ..Default::default()
        },
        &DockerBuilderOptions {
            name: Some(name.clone()),
            quiet: false,
            ..Default::default()
        },
    )
    .unwrap();

    let output = run_image(name, None);
    assert!(output.contains("cargo 1.56.0"));
}

#[test]
fn test_rust_ring() {
    let name = simple_build("./examples/rust-ring");
    let output = run_image(name, None);
    assert!(output.contains("Hello from rust"));
}

#[test]
fn test_go() {
    let name = simple_build("./examples/go");
    let output = run_image(name, None);
    assert!(output.contains("Hello from Go"));
}

#[test]
fn test_go_custom_version() {
    let name = simple_build("./examples/go-custom-version");
    let output = run_image(name, None);
    assert!(output.contains("Hello from go1.18"));
}

#[test]
fn test_haskell_stack() {
    let name = simple_build("./examples/haskell-stack");
    let output = run_image(name, None);
    assert!(output.contains("Hello from Haskell"));
}

#[test]
fn test_crystal() {
    let name = simple_build("./examples/crystal");
    let output = run_image(name, None);
    assert!(output.contains("Hello from Crystal"));
}

#[test]
fn test_cowsay() {
    let name = Uuid::new_v4().to_string();
    create_docker_image(
        "./examples/shell-hello",
        Vec::new(),
        &GeneratePlanOptions {
            pin_pkgs: true,
            custom_start_cmd: Some("./start.sh".to_string()),
            custom_pkgs: vec![Pkg::new("cowsay")],
            ..Default::default()
        },
        &DockerBuilderOptions {
            name: Some(name.clone()),
            quiet: true,
            ..Default::default()
        },
    )
    .unwrap();
    let output = run_image(name, None);
    assert!(output.contains("Hello World"));
}

#[test]
fn test_staticfile() {
    let name = simple_build("./examples/staticfile");
    let output = run_image(name, None);
    assert!(output.contains("start worker process"));
}

#[test]
fn test_swift() {
    let name = Uuid::new_v4().to_string();

    create_docker_image(
        "./examples/swift",
        Vec::new(),
        &GeneratePlanOptions {
            pin_pkgs: false,
            ..Default::default()
        },
        &DockerBuilderOptions {
            name: Some(name.clone()),
            quiet: true,
            ..Default::default()
        },
    )
    .unwrap();

    let output = run_image(name, None);
    assert!(output.contains("Hello from swift"));
}

#[test]
fn test_dart() {
    let name = simple_build("./examples/dart");
    let output = run_image(name, None);
    assert!(output.contains("Hello from Dart"));
}

#[test]
fn test_java_maven() {
    let name = simple_build("./examples/java-maven");
    let output = run_image(name, None);
    assert!(output.contains("Built with Spring Boot"));
}

#[test]
<<<<<<< HEAD
fn test_zig() {
    let name = simple_build("./examples/zig");
    let output = run_image(name, None);
    assert!(output.contains("All your codebase are belong to us."));
=======
fn test_ruby_sinatra() {
    let name = simple_build("./examples/ruby-sinatra/");
    let output = run_image(name, None);
    assert!(output.contains("Hello from Sinatra"));
}

#[test]
fn test_ruby_rails() {
    let name = simple_build("./examples/ruby-rails/");
    let output = run_image(name, None);
    assert!(output.contains("Rails"));
>>>>>>> 59ba5914
}<|MERGE_RESOLUTION|>--- conflicted
+++ resolved
@@ -469,12 +469,13 @@
 }
 
 #[test]
-<<<<<<< HEAD
 fn test_zig() {
     let name = simple_build("./examples/zig");
     let output = run_image(name, None);
     assert!(output.contains("All your codebase are belong to us."));
-=======
+}
+
+#[test]
 fn test_ruby_sinatra() {
     let name = simple_build("./examples/ruby-sinatra/");
     let output = run_image(name, None);
@@ -486,5 +487,4 @@
     let name = simple_build("./examples/ruby-rails/");
     let output = run_image(name, None);
     assert!(output.contains("Rails"));
->>>>>>> 59ba5914
 }