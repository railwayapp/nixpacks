use anyhow::Context;
use nixpacks::{
    create_docker_image,
    nixpacks::{
        builder::docker::DockerBuilderOptions, environment::EnvironmentVariables, nix::pkg::Pkg,
        plan::generator::GeneratePlanOptions,
    },
};
use std::io::{BufRead, BufReader};
use std::process::{Command, Stdio};
use std::time::Duration;
use uuid::Uuid;
use wait_timeout::ChildExt;

fn get_container_ids_from_image(image: String) -> String {
    let output = Command::new("docker")
        .arg("ps")
        .arg("-a")
        .arg("-q")
        .arg("--filter")
        .arg(format!("ancestor={}", image))
        .output()
        .expect("failed to execute docker ps");

    String::from_utf8_lossy(&output.stdout).to_string()
}

fn stop_containers(container_id: &str) {
    Command::new("docker")
        .arg("stop")
        .arg(container_id)
        .spawn()
        .unwrap()
        .wait()
        .context("Stopping container")
        .unwrap();
}

fn remove_containers(container_id: &str) {
    Command::new("docker")
        .arg("rm")
        .arg(container_id)
        .spawn()
        .unwrap()
        .wait()
        .context("Removing container")
        .unwrap();
}

fn stop_and_remove_container_by_image(image: String) {
    let container_ids = get_container_ids_from_image(image);
    let container_id = container_ids.trim().split('\n').collect::<Vec<_>>()[0].to_string();

    stop_and_remove_container(container_id);
}

fn stop_and_remove_container(name: String) {
    stop_containers(&name);
    remove_containers(&name);
}

struct Config {
    environment_variables: EnvironmentVariables,
    network: Option<String>,
}
/// Runs an image with Docker and returns the output
/// The image is automatically stopped and removed after `TIMEOUT_SECONDS`
fn run_image(name: String, cfg: Option<Config>) -> String {
    let mut cmd = Command::new("docker");
    cmd.arg("run");

    if let Some(config) = cfg {
        for (key, value) in config.environment_variables {
            // arg must be processed as str or else we get extra quotes
            let arg = format!("{}={}", key, value);
            cmd.arg("-e").arg(arg);
        }
        if let Some(network) = config.network {
            cmd.arg("--net").arg(network);
        }
    }
    cmd.arg(name.clone());
    cmd.stdout(Stdio::piped());

    let mut child = cmd.spawn().unwrap();
    let secs = Duration::from_secs(20);

    let _status_code = match child.wait_timeout(secs).unwrap() {
        Some(status) => status.code(),
        None => {
            stop_and_remove_container_by_image(name);
            child.kill().unwrap();
            child.wait().unwrap().code()
        }
    };

    let reader = BufReader::new(child.stdout.unwrap());
    reader
        .lines()
        .map(|line| line.unwrap())
        .collect::<Vec<_>>()
        .join("\n")
}

/// Builds a directory with default options
/// Returns the randomly generated image name
fn simple_build(path: &str) -> String {
    let name = Uuid::new_v4().to_string();
    create_docker_image(
        path,
        Vec::new(),
        &GeneratePlanOptions {
            pin_pkgs: true,
            ..Default::default()
        },
        &DockerBuilderOptions {
            name: Some(name.clone()),
            quiet: false,
            ..Default::default()
        },
    )
    .unwrap();

    name
}
const POSTGRES_IMAGE: &str = "postgres";
const MYSQL_IMAGE: &str = "mysql";

struct Network {
    name: String,
}

fn attach_container_to_network(network_name: String, container_name: String) {
    Command::new("docker")
        .arg("network")
        .arg("connect")
        .arg(network_name)
        .arg(container_name)
        .spawn()
        .unwrap()
        .wait()
        .context("Setting up network")
        .unwrap();
}

fn create_network() -> Network {
    let network_name = format!("test-net-{}", Uuid::new_v4());

    Command::new("docker")
        .arg("network")
        .arg("create")
        .arg(network_name.clone())
        .spawn()
        .unwrap()
        .wait()
        .context("Setting up network")
        .unwrap();

    Network { name: network_name }
}

fn remove_network(network_name: String) {
    Command::new("docker")
        .arg("network")
        .arg("rm")
        .arg(network_name)
        .spawn()
        .unwrap()
        .wait()
        .context("Tearing down network")
        .unwrap();
}

struct Container {
    name: String,
    config: Option<Config>,
}

fn run_postgres() -> Container {
    let mut docker_cmd = Command::new("docker");

    let hash = Uuid::new_v4().to_string();
    let container_name = format!("postgres-{}", hash);
    let password = hash;
    let port = "5432";
    // run
    docker_cmd.arg("run");

    // Set Needed Envvars
    docker_cmd
        .arg("-e")
        .arg(format!("POSTGRES_PASSWORD={}", &password));

    // Run detached
    docker_cmd.arg("-d");

    // attach name
    docker_cmd.arg("--name").arg(container_name.clone());

    // Assign image
    docker_cmd.arg(POSTGRES_IMAGE);

    // Run the command
    docker_cmd
        .spawn()
        .unwrap()
        .wait()
        .context("Building postgres")
        .unwrap();

    Container {
        name: container_name.clone(),
        config: Some(Config {
            environment_variables: EnvironmentVariables::from([
                ("PGPORT".to_string(), port.to_string()),
                ("PGUSER".to_string(), "postgres".to_string()),
                ("PGDATABASE".to_string(), "postgres".to_string()),
                ("PGPASSWORD".to_string(), password),
                ("PGHOST".to_string(), container_name),
            ]),
            network: None,
        }),
    }
}

fn run_mysql() -> Container {
    let mut docker_cmd = Command::new("docker");

    let hash = Uuid::new_v4().to_string();
    let container_name = format!("mysql-{}", hash);
    let password = hash;

    // Run
    docker_cmd.arg("run");

    // Set Needed Envvars
    docker_cmd
        .arg("-e")
        .arg(format!("MYSQL_ROOT_PASSWORD={}", &password));

    // Run detached
    docker_cmd.arg("-d");

    // Attach name
    docker_cmd.arg("--name").arg(container_name.clone());

    // Assign image
    docker_cmd.arg(MYSQL_IMAGE);

    // Run the command
    docker_cmd
        .spawn()
        .unwrap()
        .wait()
        .context("Building mysql")
        .unwrap();

    Container {
        name: container_name.clone(),
        config: Some(Config {
            environment_variables: EnvironmentVariables::from([
                ("MYSQL_USER".to_string(), "mysql".to_string()),
                ("MYSQL_DATABASE".to_string(), "mysql".to_string()),
                ("MYSQL_PASSWORD".to_string(), "mysql".to_string()),
            ]),
            network: None,
        }),
    }
}

#[test]
fn test_node() {
    let name = simple_build("./examples/node");
    assert!(run_image(name, None).contains("Hello from Node"));
}

#[test]
fn test_node_custom_version() {
    let name = simple_build("./examples/node-custom-version");
    let output = run_image(name, None);
    assert!(output.contains("Node version: v18"));
}

#[test]
fn test_node_no_lockfile() {
    let name = simple_build("./examples/node-no-lockfile-canvas");
    let output = run_image(name, None);
    assert!(output.contains("Hello from Node canvas"));
}

#[test]
fn test_yarn_custom_version() {
    let name = simple_build("./examples/node-yarn-custom-node-version");
    let output = run_image(name, None);
    assert!(output.contains("Node version: v14"));
}

#[test]
fn test_yarn_berry() {
    let name = simple_build("./examples/node-yarn-berry");
    let output = run_image(name, None);

    assert!(output.contains("Hello from Yarn v2+"));
}

#[test]
fn test_yarn_prisma() {
    let name = simple_build("./examples/node-yarn-prisma");
    let output = run_image(name, None);
    assert!(output.contains("My post content"));
}

#[test]
fn test_pnpm() {
    let name = simple_build("./examples/node-pnpm");
    let output = run_image(name, None);
    assert!(output.contains("Hello from PNPM"));
}

#[test]
fn test_bun() {
    let name = simple_build("./examples/node-bun");
    let output = run_image(name, None);
    assert!(output.contains("Hello from Bun"));
}

#[test]
fn test_bun_web_server() {
    let name = simple_build("./examples/node-bun-web-server");
    let output = run_image(name, None);
    assert!(output.contains("Hello from a Bun web server!"));
}

#[test]
fn test_pnpm_custom_version() {
    let name = simple_build("./examples/node-pnpm-custom-node-version");
    let output = run_image(name, None);
    assert!(output.contains("Hello from PNPM"));
}

#[test]
fn test_csharp() {
    let name = simple_build("./examples/csharp-cli");
    let output = run_image(name, None);
    assert!(output.contains("Hello world from C#"));
}

#[test]
fn test_fsharp() {
    let name = simple_build("./examples/fsharp-cli");
    let output = run_image(name, None);
    assert!(output.contains("Hello world from F#"));
}

#[test]
fn test_python() {
    let name = simple_build("./examples/python");
    let output = run_image(name, None);
    assert!(output.contains("Hello from Python"));
}

#[test]
fn test_python_2() {
    let name = simple_build("./examples/python-2");
    let output = run_image(name, None);
    assert!(output.contains("Hello from Python 2"));
}

#[test]
fn test_django() {
    // Create the network
    let n = create_network();
    let network_name = n.name.clone();

    // Create the postgres instance
    let c = run_postgres();
    let container_name = c.name.clone();

    // Attach the postgres instance to the network
    attach_container_to_network(n.name, container_name.clone());

    // Build the Django example
    let name = simple_build("./examples/python-django");

    // Run the Django example on the attached network
    let output = run_image(
        name,
        Some(Config {
            environment_variables: c.config.unwrap().environment_variables,
            network: Some(network_name.clone()),
        }),
    );

    // Cleanup containers and networks
    stop_and_remove_container(container_name);
    remove_network(network_name);

    assert!(output.contains("Running migrations"));
}

#[test]
fn test_python_poetry() {
    let name = simple_build("./examples/python-poetry");
    let output = run_image(name, None);
    assert!(output.contains("Hello from Python-Poetry"));
}

#[test]
fn test_python_numpy() {
    let name = simple_build("./examples/python-numpy");
    let output = run_image(name, None);
    assert!(output.contains("Hello from Python numpy and pandas"));
}

#[test]
fn test_rust_custom_version() {
    let name = Uuid::new_v4().to_string();
    create_docker_image(
        "./examples/rust-custom-version",
        vec!["NIXPACKS_NO_MUSL=1"],
        &GeneratePlanOptions {
            pin_pkgs: true,
            ..Default::default()
        },
        &DockerBuilderOptions {
            name: Some(name.clone()),
            quiet: true,
            ..Default::default()
        },
    )
    .unwrap();

    let output = run_image(name, None);
    assert!(output.contains("cargo 1.56.0"));
}

#[test]
fn test_rust_ring() {
    let name = simple_build("./examples/rust-ring");
    let output = run_image(name, None);
    assert!(output.contains("Hello from rust"));
}

#[test]
<<<<<<< HEAD
fn test_rust_diesel() {
    // Create the network
    let n = create_network();

    // Create the db instances
    let mysql_container = run_mysql();
    let postgres_container = run_postgres();

    // Attach the db instances to the network
    attach_container_to_network(n.name.clone(), mysql_container.name.to_owned());
    attach_container_to_network(n.name.clone(), postgres_container.name.to_owned());

    // Build the rust example
    let name = simple_build("./examples/rust-diesel-mysql");
    let mut merged_envvars = mysql_container
        .config
        .unwrap()
        .environment_variables
        .to_owned();

    merged_envvars.extend(postgres_container.config.unwrap().environment_variables);

    // Run the rust example on the attached network
    let output = run_image(
        name,
        Some(Config {
            environment_variables: merged_envvars,
            network: Some(n.name.clone()),
        }),
    );

    // Cleanup containers and networks
    stop_and_remove_container(postgres_container.name);
    stop_and_remove_container(mysql_container.name);
    remove_network(n.name);

    assert!(output.contains("Hello from rust"));
=======
fn test_rust_openssl() {
    let name = simple_build("./examples/rust-openssl");
    let output = run_image(name, None);
    assert!(output.contains("Hello from Rust openssl!"));
>>>>>>> 1cb455d0
}

#[test]
fn test_go() {
    let name = simple_build("./examples/go");
    let output = run_image(name, None);
    assert!(output.contains("Hello from Go"));
}

#[test]
fn test_go_custom_version() {
    let name = simple_build("./examples/go-custom-version");
    let output = run_image(name, None);
    assert!(output.contains("Hello from go1.18"));
}

#[test]
fn test_haskell_stack() {
    let name = simple_build("./examples/haskell-stack");
    let output = run_image(name, None);
    assert!(output.contains("Hello from Haskell"));
}

#[test]
fn test_crystal() {
    let name = simple_build("./examples/crystal");
    let output = run_image(name, None);
    assert!(output.contains("Hello from Crystal"));
}

#[test]
fn test_cowsay() {
    let name = Uuid::new_v4().to_string();
    create_docker_image(
        "./examples/shell-hello",
        Vec::new(),
        &GeneratePlanOptions {
            pin_pkgs: true,
            custom_start_cmd: Some("./start.sh".to_string()),
            custom_pkgs: vec![Pkg::new("cowsay")],
            ..Default::default()
        },
        &DockerBuilderOptions {
            name: Some(name.clone()),
            quiet: true,
            ..Default::default()
        },
    )
    .unwrap();
    let output = run_image(name, None);
    assert!(output.contains("Hello World"));
}

#[test]
fn test_staticfile() {
    let name = simple_build("./examples/staticfile");
    let output = run_image(name, None);
    assert!(output.contains("start worker process"));
}

#[test]
fn test_swift() {
    let name = Uuid::new_v4().to_string();

    create_docker_image(
        "./examples/swift",
        Vec::new(),
        &GeneratePlanOptions {
            pin_pkgs: false,
            ..Default::default()
        },
        &DockerBuilderOptions {
            name: Some(name.clone()),
            quiet: true,
            ..Default::default()
        },
    )
    .unwrap();

    let output = run_image(name, None);
    assert!(output.contains("Hello from swift"));
}

#[test]
fn test_dart() {
    let name = simple_build("./examples/dart");
    let output = run_image(name, None);
    assert!(output.contains("Hello from Dart"));
}

#[test]
fn test_java_maven() {
    let name = simple_build("./examples/java-maven");
    let output = run_image(name, None);
    assert!(output.contains("Built with Spring Boot"));
}

#[test]
fn test_zig() {
    let name = simple_build("./examples/zig");
    let output = run_image(name, None);
    assert!(output.contains("Hello from Zig"));
}

#[test]
fn test_zig_gyro() {
    let name = simple_build("./examples/zig-gyro");
    let output = run_image(name, None);
    assert!(output.contains("Hello from Zig"));
    assert!(output.contains("The URI scheme of GitHub is https."));
}

#[test]
fn test_ruby_sinatra() {
    let name = simple_build("./examples/ruby-sinatra/");
    let output = run_image(name, None);
    assert!(output.contains("Hello from Sinatra"));
}

#[test]
fn test_ruby_rails() {
    // Create the network
    let n = create_network();
    let network_name = n.name.clone();

    // Create the postgres instance
    let c = run_postgres();
    let container_name = c.name.clone();

    // Attach the postgres instance to the network
    attach_container_to_network(n.name, container_name.clone());

    // Build the Django example
    let name = simple_build("./examples/ruby-rails-postgres");

    // Run the Rails example on the attached network
    let output = run_image(
        name,
        Some(Config {
            environment_variables: c.config.unwrap().environment_variables,
            network: Some(network_name.clone()),
        }),
    );

    // Cleanup containers and networks
    stop_and_remove_container(container_name);
    remove_network(network_name);

    assert!(output.contains("Rails 7"));
}

#[test]
fn test_clojure() {
    let name = simple_build("./examples/clojure");
    let output = run_image(name, None);
    assert_eq!(output, "Hello, World From Clojure!");
}

#[test]
fn test_clojure_ring_app() {
    let name = simple_build("./examples/clojure-ring-app");
    let output = run_image(name, None);
    assert_eq!(output, "Started server on port 3000");
}<|MERGE_RESOLUTION|>--- conflicted
+++ resolved
@@ -442,7 +442,6 @@
 }
 
 #[test]
-<<<<<<< HEAD
 fn test_rust_diesel() {
     // Create the network
     let n = create_network();
@@ -480,12 +479,12 @@
     remove_network(n.name);
 
     assert!(output.contains("Hello from rust"));
-=======
+}
+
 fn test_rust_openssl() {
     let name = simple_build("./examples/rust-openssl");
     let output = run_image(name, None);
     assert!(output.contains("Hello from Rust openssl!"));
->>>>>>> 1cb455d0
 }
 
 #[test]
