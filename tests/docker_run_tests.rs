--- conflicted
+++ resolved
@@ -335,15 +335,9 @@
 }
 
 #[test]
-<<<<<<< HEAD
-fn test_node_no_lockfile() {
-    let name = simple_build("./examples/node-no-lockfile-canvas");
-    let output = run_image(&name, None);
-=======
 fn test_node_canvas() {
     let name = simple_build("./examples/node-canvas");
-    let output = run_image(name, None);
->>>>>>> cf3cd99a
+    let output = run_image(&name, None);
     assert!(output.contains("Hello from Node canvas"));
 }
 
