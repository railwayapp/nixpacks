use anyhow::Result;
use nixpacks::{
    generate_build_plan,
    nixpacks::{
        nix::pkg::Pkg,
        plan::{generator::GeneratePlanOptions, BuildPlan},
    },
};

fn simple_gen_plan(path: &str) -> BuildPlan {
    generate_build_plan(path, Vec::new(), &GeneratePlanOptions::default()).unwrap()
}

#[test]
fn test_node() -> Result<()> {
    let plan = simple_gen_plan("./examples/node");
    assert_eq!(plan.install.unwrap().cmd, Some("npm ci".to_string()));
    assert_eq!(plan.build.unwrap().cmd, None);
    assert_eq!(plan.start.unwrap().cmd, Some("npm run start".to_string()));

    Ok(())
}

#[test]
fn test_node_no_lockfile() -> Result<()> {
    let plan = simple_gen_plan("./examples/node-no-lockfile");
    assert_eq!(plan.install.unwrap().cmd, Some("npm i".to_string()));
    assert_eq!(plan.build.unwrap().cmd, None);
    assert_eq!(plan.start.unwrap().cmd, Some("npm run start".to_string()));

    Ok(())
}

#[test]
fn test_npm() -> Result<()> {
    let plan = simple_gen_plan("./examples/node-npm");
    assert_eq!(plan.build.unwrap().cmd, Some("npm run build".to_string()));
    assert_eq!(plan.start.unwrap().cmd, Some("npm run start".to_string()));
    assert_eq!(
        plan.variables.clone().unwrap().get("NODE_ENV"),
        Some(&"production".to_string())
    );
    assert_eq!(
        plan.variables.unwrap().get("NPM_CONFIG_PRODUCTION"),
        Some(&"false".to_string())
    );

    Ok(())
}

#[test]
fn test_node_no_scripts() -> Result<()> {
    let plan = simple_gen_plan("./examples/node-no-scripts");
    assert_eq!(plan.build.unwrap().cmd, None);
    assert_eq!(plan.start.unwrap().cmd, Some("node index.js".to_string()));

    Ok(())
}

#[test]
fn test_node_custom_version() -> Result<()> {
    let plan = simple_gen_plan("./examples/node-custom-version");
    assert_eq!(plan.setup.unwrap().pkgs, vec![Pkg::new("nodejs-18_x")]);

    Ok(())
}

#[test]
fn test_yarn() -> Result<()> {
    let plan = simple_gen_plan("./examples/node-yarn");
    assert_eq!(plan.build.unwrap().cmd, Some("yarn run build".to_string()));
    assert_eq!(plan.start.unwrap().cmd, Some("yarn run start".to_string()));
    assert_eq!(
        plan.variables.clone().unwrap().get("NODE_ENV"),
        Some(&"production".to_string())
    );
    assert_eq!(
        plan.variables.unwrap().get("NPM_CONFIG_PRODUCTION"),
        Some(&"false".to_string())
    );

    Ok(())
}

#[test]
fn test_yarn_berry() -> Result<()> {
    let plan = simple_gen_plan("./examples/node-yarn-berry");
    assert_eq!(
        plan.install.unwrap().cmd,
        Some("yarn set version berry && yarn install --immutable --check-cache".to_string())
    );
    Ok(())
}

#[test]
fn test_yarn_custom_version() -> Result<()> {
    let plan = simple_gen_plan("./examples/node-yarn-custom-node-version");
    assert_eq!(
        plan.setup.unwrap().pkgs,
        vec![
            Pkg::new("nodejs-14_x"),
            Pkg::new("yarn").set_override("nodejs", "nodejs-14_x")
        ]
    );

    Ok(())
}

#[test]
<<<<<<< HEAD
fn pnpm() -> Result<()> {
    let plan = simple_gen_plan("./examples/node-pnpm");
=======
fn test_pnpm() -> Result<()> {
    let plan = simple_gen_plan("./examples/pnpm");
>>>>>>> 5335f60c
    assert_eq!(plan.build.unwrap().cmd, Some("pnpm run build".to_string()));
    assert_eq!(plan.start.unwrap().cmd, Some("pnpm run start".to_string()));
    assert_eq!(
        plan.variables.clone().unwrap().get("NODE_ENV"),
        Some(&"production".to_string())
    );
    assert_eq!(
        plan.variables.unwrap().get("NPM_CONFIG_PRODUCTION"),
        Some(&"false".to_string())
    );

    Ok(())
}

#[test]
fn test_pnpm_custom_version() -> Result<()> {
    let plan = simple_gen_plan("./examples/node-pnpm-custom-node-version");
    assert_eq!(
        plan.setup.unwrap().pkgs,
        vec![
            Pkg::new("nodejs-14_x"),
            Pkg::new("nodePackages.pnpm").set_override("nodejs", "nodejs-14_x")
        ]
    );

    Ok(())
}

#[test]
fn test_go() -> Result<()> {
    let plan = simple_gen_plan("./examples/go");
    assert_eq!(
        plan.build.unwrap().cmd,
        Some("go build -o out main.go".to_string())
    );
    assert_eq!(plan.start.clone().unwrap().cmd, Some("./out".to_string()));
    assert!(plan.start.unwrap().run_image.is_some());

    Ok(())
}

#[test]
fn test_go_cgo_enabled() -> Result<()> {
    let plan = generate_build_plan(
        "./examples/go",
        vec!["CGO_ENABLED=1"],
        &GeneratePlanOptions::default(),
    )?;
    assert_eq!(
        plan.build.unwrap().cmd,
        Some("go build -o out main.go".to_string())
    );
    assert_eq!(plan.start.clone().unwrap().cmd, Some("./out".to_string()));
    assert!(plan.start.unwrap().run_image.is_none());

    Ok(())
}

#[test]
fn test_go_mod() -> Result<()> {
    let plan = simple_gen_plan("./examples/go-mod");
    assert_eq!(plan.build.unwrap().cmd, Some("go build -o out".to_string()));
    assert_eq!(plan.start.unwrap().cmd, Some("./out".to_string()));

    Ok(())
}

#[test]
fn test_go_custom_version() -> Result<()> {
    let plan = simple_gen_plan("./examples/go-custom-version");
    assert_eq!(plan.setup.unwrap().pkgs, vec![Pkg::new("go_1_18")]);

    Ok(())
}

#[test]
fn test_deno() -> Result<()> {
    let plan = simple_gen_plan("./examples/deno");
    assert_eq!(
        plan.build.unwrap().cmd,
        Some("deno cache src/index.ts".to_string())
    );
    assert_eq!(
        plan.start.unwrap().cmd,
        Some("deno run --allow-all src/index.ts".to_string())
    );

    Ok(())
}

#[test]
fn test_csharp_api() -> Result<()> {
    let plan = simple_gen_plan("./examples/csharp-api");
    assert_eq!(
        plan.install.unwrap().cmd,
        Some("dotnet restore".to_string())
    );
    assert_eq!(
        plan.build.unwrap().cmd,
        Some("dotnet publish --no-restore -c Release -o out".to_string())
    );
    assert_eq!(
        plan.start.unwrap().cmd,
        Some("./out/csharp-api".to_string())
    );

    Ok(())
}

#[test]
fn test_csharp_cli() -> Result<()> {
    let plan = simple_gen_plan("./examples/csharp-cli");
    assert_eq!(
        plan.install.unwrap().cmd,
        Some("dotnet restore".to_string())
    );
    assert_eq!(
        plan.build.unwrap().cmd,
        Some("dotnet publish --no-restore -c Release -o out".to_string())
    );
    assert_eq!(
        plan.start.unwrap().cmd,
        Some("./out/csharp-cli".to_string())
    );

    Ok(())
}

#[test]
fn test_procfile() -> Result<()> {
    let plan = simple_gen_plan("./examples/procfile");
    assert_eq!(plan.start.unwrap().cmd, Some("node index.js".to_string()));

    Ok(())
}

#[test]
fn test_custom_pkgs() -> Result<()> {
    let plan = generate_build_plan(
        "./examples/shell-hello",
        Vec::new(),
        &GeneratePlanOptions {
            custom_start_cmd: Some("./start.sh".to_string()),
            custom_pkgs: vec![Pkg::new("cowsay")],
            ..Default::default()
        },
    )?;
    assert_eq!(plan.setup.unwrap().pkgs, vec![Pkg::new("cowsay")]);
    assert_eq!(plan.start.unwrap().cmd, Some("./start.sh".to_string()));

    Ok(())
}

#[test]
fn test_pin_archive() -> Result<()> {
    let plan = generate_build_plan(
        "./examples/shell-hello",
        Vec::new(),
        &GeneratePlanOptions {
            pin_pkgs: true,
            ..Default::default()
        },
    )?;
    assert!(plan.setup.unwrap().archive.is_some());

    Ok(())
}

#[test]
fn test_custom_rust_version() -> Result<()> {
    let plan = simple_gen_plan("./examples/rust-custom-version");
    assert!(plan
        .build
        .unwrap()
        .cmd
        .unwrap()
        .contains("cargo build --release"));
    assert_eq!(
        plan.setup
            .unwrap()
            .pkgs
            .iter()
            .filter(|p| p.name.contains("1.56.0"))
            .count(),
        1
    );

    Ok(())
}

#[test]
fn test_rust_rocket() -> Result<()> {
    let plan = simple_gen_plan("./examples/rust-rocket");
    assert!(plan
        .build
        .unwrap()
        .cmd
        .unwrap()
        .contains("cargo build --release"));
    assert!(plan.start.clone().unwrap().cmd.is_some());
    assert_eq!(
        plan.start.clone().unwrap().cmd.unwrap(),
        "./rocket".to_string()
    );
    assert!(plan.start.unwrap().run_image.is_some());

    Ok(())
}

#[test]
fn test_rust_rocket_no_musl() -> Result<()> {
    let plan = generate_build_plan(
        "./examples/rust-rocket",
        vec!["NIXPACKS_NO_MUSL=1"],
        &GeneratePlanOptions::default(),
    )?;
    assert_eq!(
        plan.build.unwrap().cmd,
        Some("cargo build --release".to_string())
    );
    assert!(plan
        .start
        .clone()
        .unwrap()
        .cmd
        .unwrap()
        .contains("./target/release/rocket"));
    assert!(plan.start.unwrap().run_image.is_none());

    Ok(())
}

#[test]
pub fn test_python() -> Result<()> {
    let plan = simple_gen_plan("./examples/python");
    assert_eq!(plan.build.unwrap().cmd, None);
    assert_eq!(
        plan.install.unwrap().cmd,
        Some("python -m venv /opt/venv && . /opt/venv/bin/activate && pip install -r requirements.txt".to_string())
    );
    assert_eq!(plan.start.unwrap().cmd, Some("python main.py".to_string()));

    Ok(())
}

#[test]
pub fn test_python_poetry() -> Result<()> {
    let plan = simple_gen_plan("./examples/python-poetry");
    assert_eq!(plan.build.unwrap().cmd, None);
    assert_eq!(
        plan.install.unwrap().cmd,
        Some("python -m venv /opt/venv && . /opt/venv/bin/activate && pip install poetry==$NIXPACKS_POETRY_VERSION && poetry install --no-dev --no-interaction --no-ansi".to_string())
    );
    assert_eq!(plan.start.unwrap().cmd, Some("python main.py".to_string()));

    Ok(())
}

#[test]
fn test_node_main_file() -> Result<()> {
    let plan = simple_gen_plan("./examples/node-main-file");
    assert_eq!(plan.build.unwrap().cmd, None);
    assert_eq!(
        plan.start.unwrap().cmd,
        Some("node src/index.js".to_string())
    );

    Ok(())
}

#[test]
pub fn test_python_setuptools() -> Result<()> {
    let plan = simple_gen_plan("./examples/python-setuptools");
    assert_eq!(plan.build.unwrap().cmd, None);

    if let Some(install_cmd) = plan.install.unwrap().cmd {
        assert!(install_cmd.contains("setuptools"));
    } else {
        return Err(anyhow::anyhow!("no install command"));
    }

    if let Some(start_cmd) = plan.start.unwrap().cmd {
        assert!(start_cmd.contains("python -m"));
    } else {
        return Err(anyhow::anyhow!("no start command"));
    }

    Ok(())
}

#[test]
fn test_node_main_file_doesnt_exist() -> Result<()> {
    let plan = simple_gen_plan("./examples/node-main-file-not-exist");
    assert_eq!(plan.build.unwrap().cmd, None);
    assert_eq!(plan.start.unwrap().cmd, Some("node index.js".to_string()));

    Ok(())
}

#[test]
fn test_haskell_stack() -> Result<()> {
    let plan = simple_gen_plan("./examples/haskell-stack");
    assert_eq!(plan.build.unwrap().cmd, Some("stack build".to_string()));
    assert!(plan.start.unwrap().cmd.unwrap().contains("stack exec"));
    assert!(plan.install.unwrap().cmd.unwrap().contains("stack setup"));
    Ok(())
}

#[test]
fn test_crystal() -> Result<()> {
    let plan = simple_gen_plan("./examples/crystal");
    assert_eq!(
        plan.install.unwrap().cmd,
        Some("shards install".to_string())
    );
    assert_eq!(
        plan.build.unwrap().cmd,
        Some("shards build --release".to_string())
    );
    assert_eq!(plan.start.unwrap().cmd, Some("./bin/crystal".to_string()));
    Ok(())
}

#[test]
fn test_overriding_environment_variables() -> Result<()> {
    let plan = generate_build_plan(
        "./examples/node-variables",
        vec!["NODE_ENV=test"],
        &GeneratePlanOptions::default(),
    )?;
    assert_eq!(
        plan.variables.unwrap().get("NODE_ENV"),
        Some(&"test".to_string())
    );

    Ok(())
}

#[test]
fn test_config_from_environment_variables() -> Result<()> {
    let plan = generate_build_plan(
        "./examples/shell-hello",
        vec![
            "NIXPACKS_PKGS=cowsay ripgrep",
            "NIXPACKS_INSTALL_CMD=install",
            "NIXPACKS_BUILD_CMD=build",
            "NIXPACKS_START_CMD=start",
            "NIXPACKS_RUN_IMAGE=alpine",
        ],
        &GeneratePlanOptions::default(),
    )?;
    assert_eq!(plan.install.unwrap().cmd, Some("install".to_string()));
    assert_eq!(plan.build.unwrap().cmd, Some("build".to_string()));
    assert_eq!(plan.start.clone().unwrap().cmd, Some("start".to_string()));
    assert_eq!(
        plan.setup.unwrap().pkgs,
        vec![Pkg::new("cowsay"), Pkg::new("ripgrep")]
    );
    assert_eq!(plan.start.unwrap().run_image, Some("alpine".to_string()));

    Ok(())
}

#[test]
fn test_staticfile() -> Result<()> {
    let plan = simple_gen_plan("./examples/staticfile");
    assert_eq!(
        plan.build.unwrap().cmd,
        Some("mkdir /etc/nginx/ /var/log/nginx/ /var/cache/nginx/".to_string())
    );
    assert_eq!(
        plan.start.unwrap().cmd,
        Some("[[ -z \"${PORT}\" ]] && echo \"Environment variable PORT not found. Using PORT 80\" || sed -i \"s/0.0.0.0:80/$PORT/g\" /assets/nginx.conf && nginx -c /assets/nginx.conf".to_string())
    );
    Ok(())
}

#[test]
fn test_dart() -> Result<()> {
    let plan = simple_gen_plan("./examples/dart");
    assert_eq!(plan.install.unwrap().cmd, Some("dart pub get".to_string()));
    assert_eq!(
        plan.build.unwrap().cmd,
        Some("dart compile exe bin/console_simple.dart".to_string())
    );
    assert_eq!(
        plan.start.unwrap().cmd,
        Some("./bin/console_simple.exe".to_string())
    );

    Ok(())
}

#[test]
fn test_java_maven() -> Result<()> {
    let plan = simple_gen_plan("./examples/java-maven");
    assert_eq!(
        plan.build.unwrap().cmd,
        Some("mvn -DoutputFile=target/mvn-dependency-list.log -B -DskipTests clean dependency:list install".to_string())
    );
    assert_eq!(
        plan.start.unwrap().cmd,
        Some("java -Dserver.port=$PORT $JAVA_OPTS -jar target/*jar".to_string())
    );
    Ok(())
}

#[test]
fn test_java_maven_wrapper() -> Result<()> {
    let plan = simple_gen_plan("./examples/java-maven-wrapper");
    assert_eq!(
        plan.build.unwrap().cmd,
        Some("./mvnw -DoutputFile=target/mvn-dependency-list.log -B -DskipTests clean dependency:list install".to_string())
    );
    assert_eq!(
        plan.start.unwrap().cmd,
        Some("java -Dserver.port=$PORT $JAVA_OPTS -jar target/*jar".to_string())
    );
    Ok(())
}<|MERGE_RESOLUTION|>--- conflicted
+++ resolved
@@ -107,13 +107,8 @@
 }
 
 #[test]
-<<<<<<< HEAD
-fn pnpm() -> Result<()> {
+fn test_pnpm() -> Result<()> {
     let plan = simple_gen_plan("./examples/node-pnpm");
-=======
-fn test_pnpm() -> Result<()> {
-    let plan = simple_gen_plan("./examples/pnpm");
->>>>>>> 5335f60c
     assert_eq!(plan.build.unwrap().cmd, Some("pnpm run build".to_string()));
     assert_eq!(plan.start.unwrap().cmd, Some("pnpm run start".to_string()));
     assert_eq!(
