--- conflicted
+++ resolved
@@ -653,19 +653,20 @@
 }
 
 #[test]
-<<<<<<< HEAD
 fn test_zig() -> Result<()> {
     let plan = simple_gen_plan("./examples/zig");
     assert_eq!(
-        plan.build.unwrap().cmd,
-        Some("zig build -Drelease-safe=true".to_string())
+        plan.build.unwrap().cmds,
+        Some(vec!["zig build -Drelease-safe=true".to_string()])
     );
     assert_eq!(
         plan.start.unwrap().cmd,
         Some("./zig-out/bin/zig".to_string())
     );
     Ok(())
-=======
+}
+
+#[test]
 fn test_ruby_rails() -> Result<()> {
     let plan = simple_gen_plan("./examples/ruby-rails");
     assert_eq!(
@@ -688,5 +689,4 @@
     );
     assert_eq!(plan.start.unwrap().cmd, Some("ruby app.rb".to_string()));
     Ok(())
->>>>>>> 59ba5914
 }