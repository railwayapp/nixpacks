--- conflicted
+++ resolved
@@ -487,7 +487,6 @@
 }
 
 #[test]
-<<<<<<< HEAD
 fn test_dart() -> Result<()> {
     let plan = simple_gen_plan("./examples/dart");
     assert_eq!(plan.install.unwrap().cmd, Some("dart pub get".to_string()));
@@ -499,8 +498,9 @@
         plan.start.unwrap().cmd,
         Some("./bin/console_simple.exe".to_string())
     );
-
-=======
+}
+
+#[test]
 fn test_java_maven() -> Result<()> {
     let plan = simple_gen_plan("./examples/java-maven");
     assert_eq!(
@@ -514,7 +514,6 @@
     Ok(())
 }
 
-#[test]
 fn test_java_maven_wrapper() -> Result<()> {
     let plan = simple_gen_plan("./examples/java-maven-wrapper");
     assert_eq!(
@@ -525,6 +524,5 @@
         plan.start.unwrap().cmd,
         Some("java -Dserver.port=$PORT $JAVA_OPTS -jar target/*jar".to_string())
     );
->>>>>>> 047e3238
     Ok(())
 }