--- conflicted
+++ resolved
@@ -49,11 +49,8 @@
       ],
       "nixpacksArchive": "[archive]"
     }
-<<<<<<< HEAD
-=======
-  ],
-  "startPhase": {
+  },
+  "start": {
     "cmd": "echo hello world"
->>>>>>> 09114a2f
   }
 }