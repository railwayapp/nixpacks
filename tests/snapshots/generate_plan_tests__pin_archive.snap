--- conflicted
+++ resolved
@@ -3,27 +3,13 @@
 expression: plan
 ---
 {
-<<<<<<< HEAD
-=======
-  "version": "[version]",
-  "setup": {
-    "pkgs": [],
-    "archive": "[archive]",
-    "libraries": [],
-    "apt_pkgs": [],
-    "baseImage": "ghcr.io/railwayapp/nixpacks:debian-1657820962"
-  },
-  "install": {},
-  "build": {},
-  "start": {},
->>>>>>> 356d4a77
   "variables": {},
   "phases": [
     {
       "name": "setup",
       "nixPackages": [],
       "nixLibraries": [],
-      "nixpacksArchive": "9eb60f25aff0d2218c848dd4574a0ab5e296cabe",
+      "nixpacksArchive": "2f0c3be57c348f4cfd8820f2d189e29a685d9c41",
       "aptPackages": []
     },
     {
