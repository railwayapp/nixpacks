--- conflicted
+++ resolved
@@ -5,7 +5,9 @@
 {
   "providers": [],
   "buildImage": "[build_image]",
-<<<<<<< HEAD
+  "variables": {
+    "NIXPACKS_START_CMD": "./start.sh"
+  },
   "phases": {
     "setup": {
       "name": "setup",
@@ -16,29 +18,6 @@
     }
   },
   "start": {
-=======
-  "variables": {
-    "NIXPACKS_START_CMD": "./start.sh"
-  },
-  "phases": [
-    {
-      "name": "setup"
-    },
-    {
-      "name": "install",
-      "dependsOn": [
-        "setup"
-      ]
-    },
-    {
-      "name": "build",
-      "dependsOn": [
-        "install"
-      ]
-    }
-  ],
-  "startPhase": {
->>>>>>> 09114a2f
     "cmd": "./start.sh"
   }
 }