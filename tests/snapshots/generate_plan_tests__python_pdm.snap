---
source: tests/generate_plan_tests.rs
expression: plan
---
{
  "providers": [],
  "buildImage": "[build_image]",
  "variables": {
    "NIXPACKS_METADATA": "python,pdm",
<<<<<<< HEAD
    "NIXPACKS_PDM_VERSION": "2.13.3",
=======
    "NIXPACKS_PDM_VERSION": "2.7.4",
    "PIP_DEFAULT_TIMEOUT": "100",
    "PIP_DISABLE_PIP_VERSION_CHECK": "1",
    "PIP_NO_CACHE_DIR": "1",
    "PYTHONDONTWRITEBYTECODE": "1",
    "PYTHONFAULTHANDLER": "1",
    "PYTHONHASHSEED": "random",
>>>>>>> 3baec235
    "PYTHONUNBUFFERED": "1"
  },
  "phases": {
    "install": {
      "name": "install",
      "dependsOn": [
        "setup"
      ],
      "cmds": [
        "python -m venv --copies /opt/venv && . /opt/venv/bin/activate && pip install pdm==$NIXPACKS_PDM_VERSION && pdm install --prod"
      ],
      "cacheDirectories": [
        "/root/.cache/pdm",
        "/root/.cache/pip"
      ],
      "paths": [
        "/opt/venv/bin"
      ]
    },
    "setup": {
      "name": "setup",
      "nixPkgs": [
        "python38",
        "gcc"
      ],
      "nixLibs": [
        "zlib",
        "stdenv.cc.cc.lib"
      ],
      "nixOverlays": [],
      "nixpkgsArchive": "[archive]"
    }
  },
  "start": {
    "cmd": "python main.py"
  }
}<|MERGE_RESOLUTION|>--- conflicted
+++ resolved
@@ -7,17 +7,13 @@
   "buildImage": "[build_image]",
   "variables": {
     "NIXPACKS_METADATA": "python,pdm",
-<<<<<<< HEAD
     "NIXPACKS_PDM_VERSION": "2.13.3",
-=======
-    "NIXPACKS_PDM_VERSION": "2.7.4",
     "PIP_DEFAULT_TIMEOUT": "100",
     "PIP_DISABLE_PIP_VERSION_CHECK": "1",
     "PIP_NO_CACHE_DIR": "1",
     "PYTHONDONTWRITEBYTECODE": "1",
     "PYTHONFAULTHANDLER": "1",
     "PYTHONHASHSEED": "random",
->>>>>>> 3baec235
     "PYTHONUNBUFFERED": "1"
   },
   "phases": {
