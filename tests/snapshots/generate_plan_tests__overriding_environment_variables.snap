--- conflicted
+++ resolved
@@ -4,12 +4,8 @@
 ---
 {
   "variables": {
-<<<<<<< HEAD
-    "NODE_ENV": "production",
-=======
     "CI": "true",
     "NODE_ENV": "test",
->>>>>>> cc0163c2
     "NPM_CONFIG_PRODUCTION": "false"
   },
   "phases": [
